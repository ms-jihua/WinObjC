--- conflicted
+++ resolved
@@ -149,10 +149,6 @@
     </Media>
   </ItemGroup>
   <ItemGroup>
-<<<<<<< HEAD
-    <None Include="Project.json" />
-=======
     <None Include="project.json" />
->>>>>>> 1a10b468
   </ItemGroup>
 </Project>