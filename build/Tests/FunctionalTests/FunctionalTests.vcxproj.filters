﻿<?xml version="1.0" encoding="utf-8"?>
<Project ToolsVersion="14.0" xmlns="http://schemas.microsoft.com/developer/msbuild/2003">
  <ItemGroup>
    <Filter Include="Resource Files">
      <UniqueIdentifier>{67DA6AB6-F800-4c08-8B7A-83BB121AAD01}</UniqueIdentifier>
      <Extensions>rc;ico;cur;bmp;dlg;rc2;rct;bin;rgs;gif;jpg;jpeg;jpe;resx;tga;tiff;tif;png;wav;mfcribbon-ms</Extensions>
    </Filter>
    <Filter Include="Tests">
      <UniqueIdentifier>{888433E4-7389-456A-9835-C26A70759572}</UniqueIdentifier>
    </Filter>
    <Filter Include="Framework">
      <UniqueIdentifier>{8FA11134-B928-4BAA-89EA-DBFB294CAB00}</UniqueIdentifier>
    </Filter>
    <Filter Include="Tests\ProjectionTests">
      <UniqueIdentifier>{5a10bb7a-cefc-42f3-a6ef-96a2448c37df}</UniqueIdentifier>
    </Filter>
    <Filter Include="Tests\AssetsLibraryTests">
      <UniqueIdentifier>{e421dffa-cf92-4b58-a6cf-0e4a0d9d05e6}</UniqueIdentifier>
    </Filter>
  </ItemGroup>
  <ItemGroup>
    <ClInclude Include="$(MSBuildThisFileDirectory)..\..\..\tests\functionaltests\pch.h" />
    <ClInclude Include="$(MSBuildThisFileDirectory)..\..\..\tests\functionaltests\targetver.h" />
    <ClInclude Include="$(MSBuildThisFileDirectory)..\..\..\tests\functionaltests\Logger.h" />
    <ClInclude Include="$(MSBuildThisFileDirectory)..\..\..\tests\functionaltests\functionaltest-api.h" />
    <ClInclude Include="$(MSBuildThisFileDirectory)..\..\..\tests\functionaltests\Framework\Framework.h">
      <Filter>Framework</Filter>
    </ClInclude>
    <ClInclude Include="$(MSBuildThisFileDirectory)..\..\..\tests\functionaltests\FunctionalTestHelpers.h" />
    <ClInclude Include="$(MSBuildThisFileDirectory)..\..\..\tests\functionaltests\Tests\AssetsLibraryTests\AssetsLibraryTestHelpers.h">
      <Filter>Tests\AssetsLibraryTests</Filter>
    </ClInclude>
  </ItemGroup>
  <ItemGroup>
    <ClCompile Include="$(MSBuildThisFileDirectory)..\..\..\tests\functionaltests\FunctionalTests.cpp" />
    <ClCompile Include="$(MSBuildThisFileDirectory)..\..\..\tests\functionaltests\Logger.cpp" />
    <ClCompile Include="$(MSBuildThisFileDirectory)..\..\..\tests\functionaltests\Framework\Framework.cpp">
      <Filter>Framework</Filter>
    </ClCompile>
  </ItemGroup>
  <ItemGroup>
    <ClangCompile Include="$(MSBuildThisFileDirectory)..\..\..\tests\functionaltests\Tests\SampleTest.mm">
      <Filter>Tests</Filter>
    </ClangCompile>
    <ClangCompile Include="$(MSBuildThisFileDirectory)..\..\..\tests\functionaltests\Tests\NSURLConnection.mm">
      <Filter>Tests</Filter>
    </ClangCompile>
    <ClangCompile Include="$(MSBuildThisFileDirectory)..\..\..\tests\functionaltests\Tests\NSURLSession.mm">
      <Filter>Tests</Filter>
    </ClangCompile>
    <ClangCompile Include="$(MSBuildThisFileDirectory)..\..\..\tests\functionaltests\Tests\NSBundleTests.mm">
      <Filter>Tests</Filter>
    </ClangCompile>
    <ClangCompile Include="$(MSBuildThisFileDirectory)..\..\..\tests\functionaltests\Tests\CortanaTests.mm">
      <Filter>Tests</Filter>
    </ClangCompile>
    <ClangCompile Include="$(MSBuildThisFileDirectory)..\..\..\tests\functionaltests\Tests\UIViewTests.mm">
      <Filter>Tests</Filter>
    </ClangCompile>
    <ClangCompile Include="$(MSBuildThisFileDirectory)..\..\..\tests\functionaltests\Tests\NSUserDefaultsTests.mm">
      <Filter>Tests</Filter>
    </ClangCompile>
    <ClangCompile Include="$(MSBuildThisFileDirectory)..\..\..\tests\functionaltests\Tests\ProjectionTests\*.mm">
      <Filter>Tests\ProjectionTests</Filter>
    </ClangCompile>
    <ClangCompile Include="$(MSBuildThisFileDirectory)..\..\..\tests\functionaltests\FunctionalTestHelpers.mm" />
<<<<<<< HEAD
    <ClangCompile Include="$(MSBuildThisFileDirectory)..\..\..\tests\functionaltests\Tests\UIApplicationTests.mm">
      <Filter>Tests</Filter>
=======
    <ClangCompile Include="$(MSBuildThisFileDirectory)..\..\..\tests\functionaltests\Tests\AssetsLibraryTests\AssetsLibraryTests.mm">
      <Filter>Tests\AssetsLibraryTests</Filter>
    </ClangCompile>
    <ClangCompile Include="$(MSBuildThisFileDirectory)..\..\..\tests\functionaltests\Tests\AssetsLibraryTests\AssetsLibraryTestHelpers.mm">
      <Filter>Tests\AssetsLibraryTests</Filter>
>>>>>>> 131270ba
    </ClangCompile>
  </ItemGroup>
  <ItemGroup>
    <Xml Include="$(MSBuildThisFileDirectory)..\..\..\tests\functionaltests\Tests\NSURL.AppxManifest.xml">
      <Filter>Tests</Filter>
    </Xml>
    <Xml Include="$(MSBuildThisFileDirectory)..\..\..\tests\functionaltests\Tests\AssetsLibraryTests\AssetsLibrary.AppxManifest.xml">
      <Filter>Tests\AssetsLibraryTests</Filter>
    </Xml>
  </ItemGroup>
  <ItemGroup>
    <Media Include="$(MSBuildThisFileDirectory)..\..\..\tests\functionaltests\Tests\AssetsLibraryTests\AssetsLibraryTestVideo.mp4">
      <Filter>Tests\AssetsLibraryTests</Filter>
    </Media>
  </ItemGroup>
</Project><|MERGE_RESOLUTION|>--- conflicted
+++ resolved
@@ -64,16 +64,14 @@
       <Filter>Tests\ProjectionTests</Filter>
     </ClangCompile>
     <ClangCompile Include="$(MSBuildThisFileDirectory)..\..\..\tests\functionaltests\FunctionalTestHelpers.mm" />
-<<<<<<< HEAD
     <ClangCompile Include="$(MSBuildThisFileDirectory)..\..\..\tests\functionaltests\Tests\UIApplicationTests.mm">
       <Filter>Tests</Filter>
-=======
+    </ClangCompile>
     <ClangCompile Include="$(MSBuildThisFileDirectory)..\..\..\tests\functionaltests\Tests\AssetsLibraryTests\AssetsLibraryTests.mm">
       <Filter>Tests\AssetsLibraryTests</Filter>
     </ClangCompile>
     <ClangCompile Include="$(MSBuildThisFileDirectory)..\..\..\tests\functionaltests\Tests\AssetsLibraryTests\AssetsLibraryTestHelpers.mm">
       <Filter>Tests\AssetsLibraryTests</Filter>
->>>>>>> 131270ba
     </ClangCompile>
   </ItemGroup>
   <ItemGroup>
