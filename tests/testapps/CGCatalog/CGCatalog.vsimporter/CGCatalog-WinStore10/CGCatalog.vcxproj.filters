<?xml version="1.0"?>
<Project ToolsVersion="14.0" xmlns="http://schemas.microsoft.com/developer/msbuild/2003">
  <ItemGroup>
    <Filter Include="Common">
      <UniqueIdentifier>{16f7680e-7582-4a8e-bbe3-50c80d35615e}</UniqueIdentifier>
    </Filter>
    <Filter Include="Assets">
      <UniqueIdentifier>{082bbc6c-3866-40c5-a0d3-f7269f39b271}</UniqueIdentifier>
    </Filter>
    <Filter Include="CGCatalog">
      <UniqueIdentifier>{16B94A58-B666-402B-B4E5-54247C4A2FF9}</UniqueIdentifier>
    </Filter>
    <Filter Include="CGCatalog\NewSamples">
      <UniqueIdentifier>{E5DCB87E-C19E-472B-92D5-7739F8A08E70}</UniqueIdentifier>
    </Filter>
    <Filter Include="CGCatalog\OldSamples">
      <UniqueIdentifier>{50A13B03-0B46-40E6-8901-ED583D84459C}</UniqueIdentifier>
    </Filter>
    <Filter Include="CGCatalog\Resources">
      <UniqueIdentifier>{3BDA4107-87A1-4B85-834A-5949D1DBBFC9}</UniqueIdentifier>
    </Filter>
    <Filter Include="CGCatalog\Supporting Files">
      <UniqueIdentifier>{70D5E2F7-3E4A-4848-88A7-BE924520A04F}</UniqueIdentifier>
    </Filter>
    <Filter Include="Xcode Variable Files">
      <UniqueIdentifier>{118D1AC0-8F13-480D-88AF-EF2B1B2CC2E9}</UniqueIdentifier>
    </Filter>
  </ItemGroup>
  <ItemGroup>
    <Xml Include="default.rd.xml" />
    <AppxManifest Include="Package.appxmanifest" />
    <None Include="CGCatalog_TemporaryKey.pfx" />
    <Image Include="Assets\LockScreenLogo.scale-200.png">
      <Filter>Assets</Filter>
    </Image>
    <Image Include="Assets\SplashScreen.scale-200.png">
      <Filter>Assets</Filter>
    </Image>
    <Image Include="Assets\Square150x150Logo.scale-200.png">
      <Filter>Assets</Filter>
    </Image>
    <Image Include="Assets\Square44x44Logo.scale-200.png">
      <Filter>Assets</Filter>
    </Image>
    <Image Include="Assets\Square44x44Logo.targetsize-24_altform-unplated.png">
      <Filter>Assets</Filter>
    </Image>
    <Image Include="Assets\StoreLogo.png">
      <Filter>Assets</Filter>
    </Image>
    <Image Include="Assets\Wide310x150Logo.scale-200.png">
      <Filter>Assets</Filter>
    </Image>
    <AssetCatalogCompile Include="..\..\CGCatalog\Resources\Assets.xcassets">
      <Filter>CGCatalog\Resources</Filter>
    </AssetCatalogCompile>
    <ClInclude Include="..\..\CGCatalog\AppDelegate.h">
      <Filter>CGCatalog</Filter>
    </ClInclude>
    <ClInclude Include="..\..\CGCatalog\CGCBaseViewController.h">
      <Filter>CGCatalog</Filter>
    </ClInclude>
    <ClInclude Include="..\..\CGCatalog\CGCRootViewController.h">
      <Filter>CGCatalog</Filter>
    </ClInclude>
    <ClInclude Include="..\..\CGCatalog\CGContextSampleRow.h">
      <Filter>CGCatalog</Filter>
    </ClInclude>
    <ClInclude Include="..\..\CGCatalog\CGContextSamplesRootViewController.h">
      <Filter>CGCatalog</Filter>
    </ClInclude>
    <ClInclude Include="..\..\CGCatalog\CGContextShadowViewController.h">
      <Filter>CGCatalog\NewSamples</Filter>
    </ClInclude>
    <ClInclude Include="..\..\CGCatalog\CGDrawOptions.h">
      <Filter>CGCatalog</Filter>
    </ClInclude>
    <ClInclude Include="..\..\CGCatalog\CGDrawView.h">
      <Filter>CGCatalog</Filter>
    </ClInclude>
    <ClInclude Include="..\..\CGCatalog\CGPathAddArcToPointViewController.h">
      <Filter>CGCatalog\NewSamples</Filter>
    </ClInclude>
    <ClInclude Include="..\..\CGCatalog\CGPathAddArcViewController.h">
      <Filter>CGCatalog\NewSamples</Filter>
    </ClInclude>
    <ClInclude Include="..\..\CGCatalog\CGPathAddCurveToPointViewController.h">
      <Filter>CGCatalog\NewSamples</Filter>
    </ClInclude>
    <ClInclude Include="..\..\CGCatalog\CGPathAddElipseViewController.h">
      <Filter>CGCatalog\NewSamples</Filter>
    </ClInclude>
    <ClInclude Include="..\..\CGCatalog\CGPathAddLineToPointViewController.h">
      <Filter>CGCatalog\NewSamples</Filter>
    </ClInclude>
    <ClInclude Include="..\..\CGCatalog\CGPathAddPathViewController.h">
      <Filter>CGCatalog\NewSamples</Filter>
    </ClInclude>
    <ClInclude Include="..\..\CGCatalog\CGPathAddQuadCurveToPointViewController.h">
      <Filter>CGCatalog\NewSamples</Filter>
    </ClInclude>
    <ClInclude Include="..\..\CGCatalog\CGPathAddRectViewController.h">
      <Filter>CGCatalog\NewSamples</Filter>
    </ClInclude>
    <ClInclude Include="..\..\CGCatalog\CGPathAddRoundedRectViewController.h">
      <Filter>CGCatalog\NewSamples</Filter>
    </ClInclude>
    <ClInclude Include="..\..\CGCatalog\CGPathApplyCurveViewController.h">
      <Filter>CGCatalog\NewSamples</Filter>
    </ClInclude>
    <ClInclude Include="..\..\CGCatalog\CGPathApplyViewController.h">
      <Filter>CGCatalog\NewSamples</Filter>
    </ClInclude>
    <ClInclude Include="..\..\CGCatalog\CGPathCloseSubpathViewController.h">
      <Filter>CGCatalog\NewSamples</Filter>
    </ClInclude>
    <ClInclude Include="..\..\CGCatalog\CGPathContainsPointViewController.h">
      <Filter>CGCatalog\NewSamples</Filter>
    </ClInclude>
    <ClInclude Include="..\..\CGCatalog\CGPathGetBoundingBoxViewController.h">
      <Filter>CGCatalog\NewSamples</Filter>
    </ClInclude>
    <ClInclude Include="..\..\CGCatalog\CGSamplePage.h">
      <Filter>CGCatalog</Filter>
    </ClInclude>
    <ClInclude Include="..\..\CGCatalog\Samples\CGCCGBitmapContentViewController.h">
      <Filter>CGCatalog\OldSamples</Filter>
    </ClInclude>
    <ClInclude Include="..\..\CGCatalog\Samples\CGCCGContextBeginEndTransparencyLayer.h">
      <Filter>CGCatalog\OldSamples</Filter>
    </ClInclude>
    <ClInclude Include="..\..\CGCatalog\Samples\CGCCGContextBeginTransparencyLayerWithRect.h">
      <Filter>CGCatalog\OldSamples</Filter>
    </ClInclude>
    <ClInclude Include="..\..\CGCatalog\Samples\CGCCGContextReplacePathWithStrokedPath.h">
      <Filter>CGCatalog\OldSamples</Filter>
    </ClInclude>
    <ClInclude Include="..\..\CGCatalog\Samples\CGCCGContextSetPatternPhase.h">
      <Filter>CGCatalog\OldSamples</Filter>
    </ClInclude>
    <ClInclude Include="..\..\CGCatalog\Samples\CGCCGContextViewController.h">
      <Filter>CGCatalog\OldSamples</Filter>
    </ClInclude>
    <ClInclude Include="..\..\CGCatalog\Samples\CGCCGPathApplyViewController.h">
      <Filter>CGCatalog\OldSamples</Filter>
    </ClInclude>
    <ClInclude Include="..\..\CGCatalog\Samples\CGCCGPathContainsPointViewController.h">
      <Filter>CGCatalog\OldSamples</Filter>
    </ClInclude>
    <ClInclude Include="..\..\CGCatalog\Samples\CGContextNewTestsController.h">
      <Filter>CGCatalog</Filter>
    </ClInclude>
    <ClangCompile Include="..\..\CGCatalog\AppDelegate.m">
      <Filter>CGCatalog</Filter>
    </ClangCompile>
    <ClangCompile Include="..\..\CGCatalog\CGCBaseViewController.m">
      <Filter>CGCatalog</Filter>
    </ClangCompile>
    <ClangCompile Include="..\..\CGCatalog\CGCRootViewController.m">
      <Filter>CGCatalog</Filter>
    </ClangCompile>
    <ClangCompile Include="..\..\CGCatalog\CGContextSampleRow.m">
      <Filter>CGCatalog</Filter>
    </ClangCompile>
    <ClangCompile Include="..\..\CGCatalog\CGContextSamplesRootViewController.m">
      <Filter>CGCatalog</Filter>
    </ClangCompile>
    <ClangCompile Include="..\..\CGCatalog\CGContextShadowViewController.mm">
      <Filter>CGCatalog\NewSamples</Filter>
    </ClangCompile>
    <ClangCompile Include="..\..\CGCatalog\CGDrawOptions.m">
      <Filter>CGCatalog</Filter>
    </ClangCompile>
    <ClangCompile Include="..\..\CGCatalog\CGDrawView.m">
      <Filter>CGCatalog</Filter>
    </ClangCompile>
    <ClangCompile Include="..\..\CGCatalog\CGPathAddArcToPointViewController.m">
      <Filter>CGCatalog\NewSamples</Filter>
    </ClangCompile>
    <ClangCompile Include="..\..\CGCatalog\CGPathAddArcViewController.m">
      <Filter>CGCatalog\NewSamples</Filter>
    </ClangCompile>
    <ClangCompile Include="..\..\CGCatalog\CGPathAddCurveToPointViewController.m">
      <Filter>CGCatalog\NewSamples</Filter>
    </ClangCompile>
    <ClangCompile Include="..\..\CGCatalog\CGPathAddElipseViewController.m">
      <Filter>CGCatalog\NewSamples</Filter>
    </ClangCompile>
    <ClangCompile Include="..\..\CGCatalog\CGPathAddLineToPointViewController.m">
      <Filter>CGCatalog\NewSamples</Filter>
    </ClangCompile>
    <ClangCompile Include="..\..\CGCatalog\CGPathAddPathViewController.m">
      <Filter>CGCatalog\NewSamples</Filter>
    </ClangCompile>
    <ClangCompile Include="..\..\CGCatalog\CGPathAddQuadCurveToPointViewController.m">
      <Filter>CGCatalog\NewSamples</Filter>
    </ClangCompile>
    <ClangCompile Include="..\..\CGCatalog\CGPathAddRectViewController.m">
      <Filter>CGCatalog\NewSamples</Filter>
    </ClangCompile>
    <ClangCompile Include="..\..\CGCatalog\CGPathAddRoundedRectViewController.m">
      <Filter>CGCatalog\NewSamples</Filter>
    </ClangCompile>
    <ClangCompile Include="..\..\CGCatalog\CGPathApplyCurveViewController.m">
      <Filter>CGCatalog\NewSamples</Filter>
    </ClangCompile>
    <ClangCompile Include="..\..\CGCatalog\CGPathApplyViewController.m">
      <Filter>CGCatalog\NewSamples</Filter>
    </ClangCompile>
    <ClangCompile Include="..\..\CGCatalog\CGPathCloseSubpathViewController.m">
      <Filter>CGCatalog\NewSamples</Filter>
    </ClangCompile>
    <ClangCompile Include="..\..\CGCatalog\CGPathContainsPointViewController.m">
      <Filter>CGCatalog\NewSamples</Filter>
    </ClangCompile>
    <ClangCompile Include="..\..\CGCatalog\CGPathGetBoundingBoxViewController.m">
      <Filter>CGCatalog\NewSamples</Filter>
    </ClangCompile>
    <ClangCompile Include="..\..\CGCatalog\Samples\CGCCGBitmapContentViewController.m">
      <Filter>CGCatalog\OldSamples</Filter>
    </ClangCompile>
    <ClangCompile Include="..\..\CGCatalog\Samples\CGCCGContextBeginEndTransparencyLayer.m">
      <Filter>CGCatalog\OldSamples</Filter>
    </ClangCompile>
    <ClangCompile Include="..\..\CGCatalog\Samples\CGCCGContextBeginTransparencyLayerWithRect.m">
      <Filter>CGCatalog\OldSamples</Filter>
    </ClangCompile>
    <ClangCompile Include="..\..\CGCatalog\Samples\CGCCGContextReplacePathWithStrokedPath.m">
      <Filter>CGCatalog\OldSamples</Filter>
    </ClangCompile>
    <ClangCompile Include="..\..\CGCatalog\Samples\CGCCGContextSetPatternPhase.m">
      <Filter>CGCatalog\OldSamples</Filter>
    </ClangCompile>
    <ClangCompile Include="..\..\CGCatalog\Samples\CGCCGContextViewController.m">
      <Filter>CGCatalog\OldSamples</Filter>
    </ClangCompile>
    <ClangCompile Include="..\..\CGCatalog\Samples\CGCCGPathApplyViewController.m">
      <Filter>CGCatalog\OldSamples</Filter>
    </ClangCompile>
    <ClangCompile Include="..\..\CGCatalog\Samples\CGCCGPathContainsPointViewController.m">
      <Filter>CGCatalog\OldSamples</Filter>
    </ClangCompile>
    <ClangCompile Include="..\..\CGCatalog\Samples\CGContextNewTestsController.m">
      <Filter>CGCatalog</Filter>
    </ClangCompile>
    <ClangCompile Include="..\..\CGCatalog\main.m">
      <Filter>CGCatalog\Supporting Files</Filter>
    </ClangCompile>
    <SBInfoPlistCopy Include="..\..\CGCatalog\Info.plist" />
    <SBResourceCopy Include="..\..\CGCatalog\Resources\AddArc.png">
      <Filter>CGCatalog\Resources</Filter>
    </SBResourceCopy>
    <SBResourceCopy Include="..\..\CGCatalog\Resources\AddArcToPoint.png">
      <Filter>CGCatalog\Resources</Filter>
    </SBResourceCopy>
    <SBResourceCopy Include="..\..\CGCatalog\Resources\AddCurveToPoint.png">
      <Filter>CGCatalog\Resources</Filter>
    </SBResourceCopy>
    <SBResourceCopy Include="..\..\CGCatalog\Resources\AddElipseToRect.png">
      <Filter>CGCatalog\Resources</Filter>
    </SBResourceCopy>
    <SBResourceCopy Include="..\..\CGCatalog\Resources\AddLineToPoint.png">
      <Filter>CGCatalog\Resources</Filter>
    </SBResourceCopy>
    <SBResourceCopy Include="..\..\CGCatalog\Resources\AddPath.png">
      <Filter>CGCatalog\Resources</Filter>
    </SBResourceCopy>
    <SBResourceCopy Include="..\..\CGCatalog\Resources\AddQuadCurveToPoint.png">
      <Filter>CGCatalog\Resources</Filter>
    </SBResourceCopy>
    <SBResourceCopy Include="..\..\CGCatalog\Resources\CloseSubPath.png">
      <Filter>CGCatalog\Resources</Filter>
    </SBResourceCopy>
    <SBResourceCopy Include="..\..\CGCatalog\Resources\GetBoundingBox.png">
      <Filter>CGCatalog\Resources</Filter>
    </SBResourceCopy>
    <SBResourceCopy Include="..\..\CGCatalog\Resources\LogoAutodesk.png">
      <Filter>CGCatalog\Resources</Filter>
    </SBResourceCopy>
    <SBResourceCopy Include="..\..\CGCatalog\Resources\PathAddRect.png">
      <Filter>CGCatalog\Resources</Filter>
    </SBResourceCopy>
    <SBResourceCopy Include="..\..\CGCatalog\Resources\PathApply.png">
      <Filter>CGCatalog\Resources</Filter>
    </SBResourceCopy>
    <SBResourceCopy Include="..\..\CGCatalog\Resources\RoundedRect.png">
      <Filter>CGCatalog\Resources</Filter>
    </SBResourceCopy>
<<<<<<< HEAD
  </ItemGroup>
  <ItemGroup>
    <ClangCompile Include="..\..\CGCatalog\CGContextShadowViewController.mm">
      <Filter>CGCatalog\NewSamples</Filter>
    </ClangCompile>
    <ClangCompile Include="..\..\CGCatalog\CGPathAddArcViewController.m">
      <Filter>CGCatalog\NewSamples</Filter>
    </ClangCompile>
    <ClangCompile Include="..\..\CGCatalog\CGPathAddArcToPointViewController.m">
      <Filter>CGCatalog\NewSamples</Filter>
    </ClangCompile>
    <ClangCompile Include="..\..\CGCatalog\CGPathAddRoundedRectViewController.m">
      <Filter>CGCatalog\NewSamples</Filter>
    </ClangCompile>
    <ClangCompile Include="..\..\CGCatalog\CGPathApplyCurveViewController.m">
      <Filter>CGCatalog\NewSamples</Filter>
    </ClangCompile>
    <ClangCompile Include="..\..\CGCatalog\CGPathAddArcFullCircleViewController.m">
      <Filter>CGCatalog\NewSamples</Filter>
    </ClangCompile>
=======
    <StoryboardCompile Include="..\..\CGCatalog\Resources\Launch Screen.storyboard">
      <Filter>CGCatalog\Resources</Filter>
    </StoryboardCompile>
    <Text Include="CGCatalog-Debug-xcvars.txt">
      <Filter>Xcode Variable Files</Filter>
    </Text>
    <Text Include="CGCatalog-Release-xcvars.txt">
      <Filter>Xcode Variable Files</Filter>
    </Text>
>>>>>>> db63288d
  </ItemGroup>
</Project><|MERGE_RESOLUTION|>--- conflicted
+++ resolved
@@ -286,28 +286,6 @@
     <SBResourceCopy Include="..\..\CGCatalog\Resources\RoundedRect.png">
       <Filter>CGCatalog\Resources</Filter>
     </SBResourceCopy>
-<<<<<<< HEAD
-  </ItemGroup>
-  <ItemGroup>
-    <ClangCompile Include="..\..\CGCatalog\CGContextShadowViewController.mm">
-      <Filter>CGCatalog\NewSamples</Filter>
-    </ClangCompile>
-    <ClangCompile Include="..\..\CGCatalog\CGPathAddArcViewController.m">
-      <Filter>CGCatalog\NewSamples</Filter>
-    </ClangCompile>
-    <ClangCompile Include="..\..\CGCatalog\CGPathAddArcToPointViewController.m">
-      <Filter>CGCatalog\NewSamples</Filter>
-    </ClangCompile>
-    <ClangCompile Include="..\..\CGCatalog\CGPathAddRoundedRectViewController.m">
-      <Filter>CGCatalog\NewSamples</Filter>
-    </ClangCompile>
-    <ClangCompile Include="..\..\CGCatalog\CGPathApplyCurveViewController.m">
-      <Filter>CGCatalog\NewSamples</Filter>
-    </ClangCompile>
-    <ClangCompile Include="..\..\CGCatalog\CGPathAddArcFullCircleViewController.m">
-      <Filter>CGCatalog\NewSamples</Filter>
-    </ClangCompile>
-=======
     <StoryboardCompile Include="..\..\CGCatalog\Resources\Launch Screen.storyboard">
       <Filter>CGCatalog\Resources</Filter>
     </StoryboardCompile>
@@ -317,6 +295,8 @@
     <Text Include="CGCatalog-Release-xcvars.txt">
       <Filter>Xcode Variable Files</Filter>
     </Text>
->>>>>>> db63288d
+    <ClangCompile Include="..\..\CGCatalog\CGPathAddArcFullCircleViewController.m">
+      <Filter>CGCatalog\NewSamples</Filter>
+    </ClangCompile>
   </ItemGroup>
 </Project>