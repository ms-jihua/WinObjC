//******************************************************************************
//
// Copyright (c) Microsoft. All rights reserved.
//
// This code is licensed under the MIT License (MIT).
//
// THE SOFTWARE IS PROVIDED "AS IS", WITHOUT WARRANTY OF ANY KIND, EXPRESS OR
// IMPLIED, INCLUDING BUT NOT LIMITED TO THE WARRANTIES OF MERCHANTABILITY,
// FITNESS FOR A PARTICULAR PURPOSE AND NONINFRINGEMENT. IN NO EVENT SHALL THE
// AUTHORS OR COPYRIGHT HOLDERS BE LIABLE FOR ANY CLAIM, DAMAGES OR OTHER
// LIABILITY, WHETHER IN AN ACTION OF CONTRACT, TORT OR OTHERWISE, ARISING FROM,
// OUT OF OR IN CONNECTION WITH THE SOFTWARE OR THE USE OR OTHER DEALINGS IN
// THE SOFTWARE.
//
//******************************************************************************

#pragma once

#import <CoreGraphics/CGContext.h>
#import <CoreGraphics/CGImage.h>

#include <COMIncludes.h>
#import <DWrite.h>
#import <D2d1.h>
#import <wincodec.h>
#include <COMIncludes_End.h>

#import "CoreGraphicsInternal.h"
<<<<<<< HEAD
=======
#import "Starboard.h"

#import <objc/runtime.h>
#import <atomic>
>>>>>>> 441f013f

// Context Internal
COREGRAPHICS_EXPORT CGContextRef _CGContextCreateWithD2DRenderTarget(ID2D1RenderTarget* renderTarget);
COREGRAPHICS_EXPORT void _CGContextSetShadowProjectionTransform(CGContextRef context, CGAffineTransform transform);
COREGRAPHICS_EXPORT void _CGContextDrawImageRect(CGContextRef ctx, CGImageRef img, CGRect src, CGRect dst);
COREGRAPHICS_EXPORT void CGContextClearToColor(CGContextRef ctx, float r, float g, float b, float a);
COREGRAPHICS_EXPORT bool CGContextIsDirty(CGContextRef ctx);
COREGRAPHICS_EXPORT void CGContextSetDirty(CGContextRef ctx, bool dirty);
COREGRAPHICS_EXPORT void CGContextReleaseLock(CGContextRef ctx);
COREGRAPHICS_EXPORT CGBlendMode CGContextGetBlendMode(CGContextRef ctx);
COREGRAPHICS_EXPORT bool CGContextIsPointInPath(CGContextRef c, bool eoFill, float x, float y);

COREGRAPHICS_EXPORT void CGContextDrawGlyphRun(CGContextRef ctx, const DWRITE_GLYPH_RUN* glyphRun);

<<<<<<< HEAD
// Bitmap Context Internal
COREGRAPHICS_EXPORT CGContextRef _CGBitmapContextCreateWithRenderTarget(ID2D1RenderTarget* renderTarget,
                                                                        CGImageRef img,
                                                                        WICPixelFormatGUID outputPixelFormat);
COREGRAPHICS_EXPORT CGContextRef _CGBitmapContextCreateWithFormat(int width, int height, __CGSurfaceFormat fmt);
COREGRAPHICS_EXPORT CGImageRef CGBitmapContextGetImage(CGContextRef ctx);
=======
>>>>>>> 441f013f
// Reduces the number of BeginDraw() and EndDraw() calls needed, by counting in a stack-like manner,
// and only calling BeginDraw()/EndDraw() when the stack is empty/emptied
COREGRAPHICS_EXPORT void _CGContextPushBeginDraw(CGContextRef ctx);
COREGRAPHICS_EXPORT void _CGContextPopEndDraw(CGContextRef ctx);

// If currently in a Begin/EndDraw stack, Escape will EndDraw(), Unescape will BeginDraw()
// For scenarios where a Begin/EndDraw pair needs to be temporarily escaped, to be returned to at a later time
// Ie:
//      - Switching render targets - Illegal to do so if currently in a Begin/EndDraw pair
<<<<<<< HEAD
// Also counts in a stack-like manner, so that the escape and unescape only happen once
COREGRAPHICS_EXPORT void _CGContextEscapeBeginEndDrawStack(CGContextRef ctx);
COREGRAPHICS_EXPORT void _CGContextUnescapeBeginEndDrawStack(CGContextRef ctx);
=======
//      - Cairo - ID2D1RenderTarget is considered to 'own' the bitmap during Begin/EndDraw,
//                unsafe to edit the same bitmap from cairo at this time
// Also counts in a stack-like manner, so that the escape and unescape only happen once
COREGRAPHICS_EXPORT void _CGContextEscapeBeginEndDrawStack(CGContextRef ctx);
COREGRAPHICS_EXPORT void _CGContextUnescapeBeginEndDrawStack(CGContextRef ctx);

// TODO 1077:: Remove once D2D render target is implemented
COREGRAPHICS_EXPORT void _CGContextSetScaleFactor(CGContextRef ctx, float scale);

class __CGContext : private objc_object {
public:
    float scale;
    CGContextImpl* _backing;

    // Keeps track of the depth of a 'stack' of PushBeginDraw/PopEndDraw calls
    // Since nothing needs to actually be put on a stack, just increment a counter insteads
    std::atomic_uint32_t _beginEndDrawDepth = { 0 };

    // Keeps track of the depth of a 'stack' of (Un)EscapeBeginEndDrawStack calls
    std::atomic_uint32_t _escapeBeginEndDrawDepth = { 0 };

    __CGContext(CGImageRef pDest);
    ~__CGContext();

    CGContextImpl* Backing();
};

#include "CGContextImpl.h"
>>>>>>> 441f013f
<|MERGE_RESOLUTION|>--- conflicted
+++ resolved
@@ -26,13 +26,6 @@
 #include <COMIncludes_End.h>
 
 #import "CoreGraphicsInternal.h"
-<<<<<<< HEAD
-=======
-#import "Starboard.h"
-
-#import <objc/runtime.h>
-#import <atomic>
->>>>>>> 441f013f
 
 // Context Internal
 COREGRAPHICS_EXPORT CGContextRef _CGContextCreateWithD2DRenderTarget(ID2D1RenderTarget* renderTarget);
@@ -47,15 +40,13 @@
 
 COREGRAPHICS_EXPORT void CGContextDrawGlyphRun(CGContextRef ctx, const DWRITE_GLYPH_RUN* glyphRun);
 
-<<<<<<< HEAD
 // Bitmap Context Internal
 COREGRAPHICS_EXPORT CGContextRef _CGBitmapContextCreateWithRenderTarget(ID2D1RenderTarget* renderTarget,
                                                                         CGImageRef img,
                                                                         WICPixelFormatGUID outputPixelFormat);
 COREGRAPHICS_EXPORT CGContextRef _CGBitmapContextCreateWithFormat(int width, int height, __CGSurfaceFormat fmt);
 COREGRAPHICS_EXPORT CGImageRef CGBitmapContextGetImage(CGContextRef ctx);
-=======
->>>>>>> 441f013f
+
 // Reduces the number of BeginDraw() and EndDraw() calls needed, by counting in a stack-like manner,
 // and only calling BeginDraw()/EndDraw() when the stack is empty/emptied
 COREGRAPHICS_EXPORT void _CGContextPushBeginDraw(CGContextRef ctx);
@@ -65,37 +56,6 @@
 // For scenarios where a Begin/EndDraw pair needs to be temporarily escaped, to be returned to at a later time
 // Ie:
 //      - Switching render targets - Illegal to do so if currently in a Begin/EndDraw pair
-<<<<<<< HEAD
 // Also counts in a stack-like manner, so that the escape and unescape only happen once
 COREGRAPHICS_EXPORT void _CGContextEscapeBeginEndDrawStack(CGContextRef ctx);
-COREGRAPHICS_EXPORT void _CGContextUnescapeBeginEndDrawStack(CGContextRef ctx);
-=======
-//      - Cairo - ID2D1RenderTarget is considered to 'own' the bitmap during Begin/EndDraw,
-//                unsafe to edit the same bitmap from cairo at this time
-// Also counts in a stack-like manner, so that the escape and unescape only happen once
-COREGRAPHICS_EXPORT void _CGContextEscapeBeginEndDrawStack(CGContextRef ctx);
-COREGRAPHICS_EXPORT void _CGContextUnescapeBeginEndDrawStack(CGContextRef ctx);
-
-// TODO 1077:: Remove once D2D render target is implemented
-COREGRAPHICS_EXPORT void _CGContextSetScaleFactor(CGContextRef ctx, float scale);
-
-class __CGContext : private objc_object {
-public:
-    float scale;
-    CGContextImpl* _backing;
-
-    // Keeps track of the depth of a 'stack' of PushBeginDraw/PopEndDraw calls
-    // Since nothing needs to actually be put on a stack, just increment a counter insteads
-    std::atomic_uint32_t _beginEndDrawDepth = { 0 };
-
-    // Keeps track of the depth of a 'stack' of (Un)EscapeBeginEndDrawStack calls
-    std::atomic_uint32_t _escapeBeginEndDrawDepth = { 0 };
-
-    __CGContext(CGImageRef pDest);
-    ~__CGContext();
-
-    CGContextImpl* Backing();
-};
-
-#include "CGContextImpl.h"
->>>>>>> 441f013f
+COREGRAPHICS_EXPORT void _CGContextUnescapeBeginEndDrawStack(CGContextRef ctx);