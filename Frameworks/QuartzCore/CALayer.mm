//******************************************************************************
//
// Copyright (c) 2016 Intel Corporation. All rights reserved.
// Copyright (c) 2015 Microsoft Corporation. All rights reserved.
//
// This code is licensed under the MIT License (MIT).
//
// THE SOFTWARE IS PROVIDED "AS IS", WITHOUT WARRANTY OF ANY KIND, EXPRESS OR
// IMPLIED, INCLUDING BUT NOT LIMITED TO THE WARRANTIES OF MERCHANTABILITY,
// FITNESS FOR A PARTICULAR PURPOSE AND NONINFRINGEMENT. IN NO EVENT SHALL THE
// AUTHORS OR COPYRIGHT HOLDERS BE LIABLE FOR ANY CLAIM, DAMAGES OR OTHER
// LIABILITY, WHETHER IN AN ACTION OF CONTRACT, TORT OR OTHERWISE, ARISING FROM,
// OUT OF OR IN CONNECTION WITH THE SOFTWARE OR THE USE OR OTHER DEALINGS IN
// THE SOFTWARE.
//
//******************************************************************************

#import <StubReturn.h>
#import <math.h>
#import "CoreGraphics/CGContext.h"
#import "CGContextInternal.h"
#import "CGImageInternal.h"
#import "DisplayTexture.h"
#import "CGIWICBitmap.h"
#import <CoreGraphics/D2DWrapper.h>

#include "Foundation/NSMutableArray.h"
#include "Foundation/NSMutableDictionary.h"
#include "Foundation/NSNumber.h"
#include "Foundation/NSValue.h"
#include "Foundation/NSNull.h"

#include "UIKit/UIApplication.h"
#include "UIKit/UIColor.h"
#include "UIColorInternal.h"
#include "UIKit/NSValue+UIKitAdditions.h"
#import <UWP/WindowsUIXaml.h>

#include "QuartzCore/CALayer.h"
#include "QuartzCore/CATransaction.h"
#include "QuartzCore/CAEAGLLayer.h"
#include "CAEAGLLayerInternal.h"

#include "CACompositor.h"
#include "CAAnimationInternal.h"
#include "CABasicAnimationInternal.h"
#include "CATransactionInternal.h"
#include "Quaternion.h"

#include "LoggingNative.h"
#include "CALayerInternal.h"

#import <objc/objc-arc.h>

#include <COMIncludes.h>
#import <WRLHelpers.h>
#import <ErrorHandling.h>
#import <wrl/client.h>
#import <wrl/implements.h>
#include <COMIncludes_End.h>

static const wchar_t* TAG = L"CALayer";

static const bool DEBUG_ALL = false;
static const bool DEBUG_VERBOSE = DEBUG_ALL || false;
static const bool DEBUG_DRAWING = DEBUG_VERBOSE || false;

static const int c_windowsDPI = 96;

NSString* const kCAOnOrderIn = @"kCAOnOrderIn";
NSString* const kCAOnOrderOut = @"kCAOnOrderOut";
NSString* const kCATransition = @"kCATransition";
NSString* const kCAGravityCenter = @"kCAGravityCenter";
NSString* const kCAGravityTop = @"kCAGravityTop";
NSString* const kCAGravityBottom = @"kCAGravityBottom";
NSString* const kCAGravityLeft = @"kCAGravityLeft";
NSString* const kCAGravityRight = @"kCAGravityRight";
NSString* const kCAGravityTopLeft = @"kCAGravityTopLeft";
NSString* const kCAGravityTopRight = @"kCAGravityTopRight";
NSString* const kCAGravityBottomLeft = @"kCAGravityBottomLeft";
NSString* const kCAGravityBottomRight = @"kCAGravityBottomRight";
NSString* const kCAGravityResize = @"kCAGravityResize";
NSString* const kCAGravityResizeAspect = @"kCAGravityResizeAspect";
NSString* const kCAGravityResizeAspectFill = @"kCAGravityResizeAspectFill";
NSString* const kCAFilterLinear = @"kCAFilterLinear";
NSString* const kCAFilterNearest = @"kCAFilterNearest";
NSString* const kCAFilterTrilinear = @"kCAFilterTrilinear";

@interface CALayer () {
@public
    CAPrivateInfo* priv;
}
@end

// FIXME(DH): Compatibility shim to avoid rewriting parts of CA for libobjc2.
// VSO 6149838
static BOOL object_isMethodFromClass(id object, SEL selector, const char* className) {
    return class_getMethodImplementation(objc_getClass(className), selector) ==
           class_getMethodImplementation(object_getClass(object), selector);
}

@interface NSValue (CATransform3D)
// This is defined in Foundation/NSValue.mm
- (NSValue*)initWithCATransform3D:(CATransform3D)val;
@end

NSString* _opacityAction = @"opacity";
NSString* _positionAction = @"position";
NSString* _boundsAction = @"bounds";
NSString* _transformAction = @"transform";
NSString* _orderInAction = @"onOrderIn";
NSString* _orderOutAction = @"orderOut";

enum Gravity {
    kGravityResize = 0,
    kGravityCenter = 1,
    kGravityTop = 2,
    kGravityResizeAspect = 3,
    kGravityTopLeft = 4,
    kGravityBottomLeft = 5,
    kGravityLeft = 6,
    kGravityAspectFill = 7,
    kGravityBottom = 8,
    kGravityTopRight = 9,
    kGravityRight = 10,
    kGravityBottomRight = 11
};

CACompositorInterface* _globalCompositor;

template <class T>
class NodeList {
public:
    T** items;
    int count;
    int max;
    int curPos;

    NodeList() {
        items = NULL;
        count = 0;
        max = 0;
        curPos = 0;
    }

    ~NodeList() {
        if (items) {
            IwFree(items);
        }
    }

    inline void AddNode(T* item) {
        if (count + 1 > max) {
            max += 64;
            items = (T**)IwRealloc(items, max * sizeof(T*));
        }
        items[count++] = item;
    }
};

static void GetNeededLayouts(CAPrivateInfo* state, NodeList<CAPrivateInfo>* list) {
    CAPrivateInfo* cur = state;
    if (cur->needsLayout) {
        list->AddNode(cur);
    }

    cur = cur->lastChild;
    while (cur) {
        GetNeededLayouts(cur, list);
        cur = cur->prevSibling;
    }
}

void DoLayerLayouts(CALayer* window) {
    NodeList<CAPrivateInfo> list;
    for (;;) {
        GetNeededLayouts(window->priv, &list);

        if (list.curPos == list.count) {
            break;
        }
        while (list.curPos < list.count) {
            list.items[list.curPos]->needsLayout = FALSE;
            list.items[list.curPos]->didLayout = TRUE;
            [list.items[list.curPos]->self layoutSublayers];
            list.curPos++;
        }
    }

    for (int i = 0; i < list.count; i++) {
        list.items[i]->didLayout = FALSE;
    }
}

static void GetNeededDisplays(CAPrivateInfo* state, NodeList<CAPrivateInfo>* list) {
    CAPrivateInfo* cur = state;
    if (cur->needsDisplay) {
        list->AddNode(cur);
    }

    cur = cur->lastChild;
    while (cur) {
        GetNeededDisplays(cur, list);
        cur = cur->prevSibling;
    }
}

static void DoDisplayList(CALayer* layer) {
    NodeList<CAPrivateInfo> list;
    GetNeededDisplays(layer->priv, &list);

    while (list.curPos < list.count) {
        CAPrivateInfo* cur = list.items[list.curPos];

        if (cur->delegate) {
            if (DEBUG_VERBOSE) {
                TraceVerbose(TAG, L"Getting new texture for %hs", object_getClassName(cur->delegate));
            }
        }

        std::shared_ptr<IDisplayTexture> newTexture = [cur->self _getDisplayTexture];
        cur->needsDisplay = FALSE;

        // Set the new (or null) display texture on the layer proxy backing this layer
        [CATransaction _currentLayerTransaction]->SetLayerTexture(cur->_layerProxy, newTexture, cur->contentsSize, cur->contentsScale);

        [cur->self _displayChanged];

        list.curPos++;
    }
}

CAPrivateInfo::CAPrivateInfo(CALayer* self, WXFrameworkElement* xamlElement) {
    memset(this, 0, sizeof(CAPrivateInfo));
    setSelf(self);

    memset(&bounds, 0, sizeof(bounds));
    memset(&position, 0, sizeof(position));

    anchorPoint.x = 0.5f;
    anchorPoint.y = 0.5f;

    _animations = nil;

    contentsRect.origin.x = 0.0f;
    contentsRect.origin.y = 0.0f;
    contentsRect.size.width = 1.0f;
    contentsRect.size.height = 1.0f;

    contentsCenter.origin.x = 0.0f;
    contentsCenter.origin.y = 0.0f;
    contentsCenter.size.width = 1.0f;
    contentsCenter.size.height = 1.0f;

    contentsScale = 1.0f;

    superlayer = nil;
    opacity = 1.0f;
    hidden = FALSE;
    gravity = kGravityResize;
    contents = nullptr;
    ownsContents = FALSE;
    savedContext = NULL;
    isOpaque = FALSE;
    delegate = nil;
    needsDisplay = TRUE;
    needsUpdate = FALSE;
    backgroundColor.r = 0.0f;
    backgroundColor.g = 0.0f;
    backgroundColor.b = 0.0f;
    backgroundColor.a = 0.0f;
    _backgroundColor = nullptr;
    transform = CATransform3DMakeTranslation(0, 0, 0);
    masksToBounds = FALSE;
    isRootLayer = FALSE;
    needsDisplayOnBoundsChange = FALSE;
    _name = nil;

    // Create our backing layer proxy
    _layerProxy = GetCACompositor()->CreateLayerProxy(xamlElement ? [xamlElement comObj] : nullptr);

    // Query for our backing XAML node.
    // ILayerProxy will have created one if the xamlElement passed into the previous CreateLayerProxy call was nullptr.
    Microsoft::WRL::ComPtr<IInspectable> inspectable(_layerProxy->GetXamlElement());
    _xamlElement = [WXFrameworkElement createWith:inspectable.Get()];
}

CAPrivateInfo::~CAPrivateInfo() {
    _undefinedKeys = nil;
    _actions = nil;
    CGColorRelease(_backgroundColor);
    CGColorRelease(_borderColor);
    _name = nil;
    if (_animations) {
        [_animations release];
    }
    if (contents) {
        CGImageRelease(contents);
    }
    if (savedContext) {
        CGContextRelease(savedContext);
    }
}

<<<<<<< HEAD
class LockingBufferInterface : public DisplayTextureLocking {
public:
    void* LockWritableBitmapTexture(DisplayTexture* tex, int* stride) {
        return GetCACompositor()->LockWritableBitmapTexture(tex, stride);
    }
    void UnlockWritableBitmapTexture(DisplayTexture* tex) {
        GetCACompositor()->UnlockWritableBitmapTexture(tex);
    }

    void RetainDisplayTexture(DisplayTexture* tex) {
        GetCACompositor()->RetainDisplayTexture(tex);
    }

    void ReleaseDisplayTexture(DisplayTexture* tex) {
        GetCACompositor()->ReleaseDisplayTexture(tex);
    }
};

static LockingBufferInterface _globallockingBufferInterface;

CGContextRef CreateLayerContentsBitmapContext32(int width, int height, float scale) {
    if ([NSThread isMainThread]) {
        DisplayTexture* writetableBitmapTexture = GetCACompositor()->CreateWritableBitmapTexture32(width, height);
        RETURN_NULL_IF(!writetableBitmapTexture);
        auto releaseWritetableBitmapTexture = wil::ScopeExit([&]() { GetCACompositor()->ReleaseDisplayTexture(writetableBitmapTexture); });

        std::unique_ptr<IDisplayTextureImpl> displayTexture(new IDisplayTextureImpl(writetableBitmapTexture));
        releaseWritetableBitmapTexture.Dismiss();

        Microsoft::WRL::ComPtr<IWICBitmap> customWICBtmap =
            Microsoft::WRL::Make<CGIWICBitmap>(displayTexture.get(), GUID_WICPixelFormat32bppPRGBA, height, width);
        // We want to convert it to GUID_WICPixelFormat32bppPRGBA for D2D Render Target compatibility.
        woc::unique_cf<CGImageRef> image(_CGImageCreateWithWICBitmap(customWICBtmap.Get()));

        Microsoft::WRL::ComPtr<ID2D1Factory> factory;
        RETURN_NULL_IF_FAILED(_CGGetD2DFactory(&factory));

        Microsoft::WRL::ComPtr<ID2D1RenderTarget> renderTarget;
        RETURN_NULL_IF_FAILED(factory->CreateWicBitmapRenderTarget(customWICBtmap.Get(), D2D1::RenderTargetProperties(), &renderTarget));
        renderTarget->SetDpi(c_windowsDPI * scale, c_windowsDPI * scale);

        displayTexture.release();
        return _CGBitmapContextCreateWithRenderTarget(renderTarget.Get(), image.get());
    }

    return nullptr;
=======
CGContextRef CreateLayerContentsBitmapContext32(int width, int height) {
    if ([NSThread isMainThread]) {
        std::shared_ptr<IDisplayTexture> texture = GetCACompositor()->CreateDisplayTexture(width, height);
        return _CGBitmapContextCreateWithTexture(width, height, texture);
    }

    return nil;
>>>>>>> 2a0de15f
}

@implementation CALayer

/**
 @Status Interoperable
*/
- (instancetype)init {
    return [self _initWithXamlElement:nil];
}

/**
 Microsoft Extension
 All CALayers are ultimately backed by a Xaml FrameworkElement.  Passing nil here will
 result in the default Xaml FrameworkElement type being used.
*/
- (instancetype)_initWithXamlElement:(WXFrameworkElement*)xamlElement {
    assert(!priv);
    priv = new CAPrivateInfo(self, xamlElement);
    return self;
}

/**
 Microsoft Extension
 Retrieves the XAML FrameworkElement backing this CALayer.
*/
- (WXFrameworkElement*)_xamlElement {
    return priv->_xamlElement;
}

- (CAPrivateInfo*)_priv {
    return priv;
}

- (bool)_isVisibleOrHitable {
    if (priv->hidden || priv->opacity <= 0.01f) {
        return NO;
    }
    return YES;
}

/**
 @Status Interoperable
*/
- (void)setNeedsDisplay {
    priv->needsDisplay = TRUE;
    [self _displayChanged];
}

/**
 @Status Interoperable
*/
- (void)displayIfNeeded {
    if (priv->needsDisplay) {
        priv->needsDisplay = FALSE;
        [self display];
    }
}

/**
 @Status Caveat
 @Notes transform properties not supported
*/
- (void)renderInContext:(CGContextRef)ctx {
    // if calayer is hidden or opacity is 0 do not render it.
    if (![self _isVisibleOrHitable]) {
        return;
    }

    [self layoutIfNeeded];

    CGContextSaveGState(ctx);
    CGContextTranslateCTM(ctx, priv->position.x, priv->position.y);
    CGContextTranslateCTM(ctx, -priv->bounds.size.width * priv->anchorPoint.x, -priv->bounds.size.height * priv->anchorPoint.y);
    CGRect destRect;

    destRect.origin.x = 0;
    destRect.origin.y = 0;
    destRect.size.width = priv->bounds.size.width;
    destRect.size.height = priv->bounds.size.height;

    if (priv->masksToBounds) {
        CGContextClipToRect(ctx, destRect);
    }
    if (priv->contents == NULL) {
        if ([priv->delegate respondsToSelector:@selector(displayLayer:)]) {
            [priv->delegate displayLayer:self];
        }
    }

    if (priv->contents == NULL) {
        if (priv->_backgroundColor != nil) {
            [static_cast<UIColor*>(priv->_backgroundColor) setFill];
            CGContextFillRect(ctx, destRect);
        }
        [self drawInContext:ctx];
        if (![priv->delegate respondsToSelector:@selector(displayLayer:)]) {
            [priv->delegate drawLayer:self inContext:ctx];
        }
    } else {
        CGRect rect;

        rect.origin.x = 0;
        rect.origin.y = priv->bounds.size.height * priv->contentsScale;
        rect.size.width = priv->bounds.size.width * priv->contentsScale;
        rect.size.height = -priv->bounds.size.height * priv->contentsScale;

        _CGContextDrawImageRect(ctx, priv->contents, rect, destRect);
    }

    //  Draw sublayers
    LLTREE_FOREACH(curLayer, priv) {
        [curLayer->self renderInContext:ctx];
    }

    CGContextRestoreGState(ctx);
}

/**
 @Status Interoperable
*/
- (void)drawInContext:(CGContextRef)ctx {
}

/**
 @Status Interoperable
*/
- (void)display {
    if (DEBUG_VERBOSE) {
        TraceVerbose(TAG,
                     L"Displaying for 0x%p (%hs, %hs)",
                     priv->delegate,
                     object_getClassName(self),
                     priv->delegate ? object_getClassName(priv->delegate) : "nil");
    }

    if (priv->savedContext != NULL) {
        CGContextRelease(priv->savedContext);
        priv->savedContext = NULL;
    }

    if (priv->contents == NULL || priv->ownsContents || [self isKindOfClass:[CAShapeLayer class]]) {
        if (priv->contents) {
            if (priv->ownsContents) {
                if (DEBUG_VERBOSE) {
                    TraceVerbose(TAG, L"Freeing 0x%x with refcount %d", priv->contents, CFGetRetainCount((CFTypeRef)priv->contents));
                }
                CGImageRelease(priv->contents);
            }
            priv->contents = NULL;
        }

        // Update content size, even in case of the early out below.
        int widthInPoints = ceilf(priv->bounds.size.width);
        int width = (int)(widthInPoints * priv->contentsScale);
        int heightInPoints = ceilf(priv->bounds.size.height);
        int height = (int)(heightInPoints * priv->contentsScale);

        if (width <= 0 || height <= 0) {
            TraceVerbose(TAG, L"Not drawing due to invalid layer dimensions; width=%d, height=%d", width, height);
            return;
        }

        // TODO: Why cap to 2048x2048?
        if (width > 2048) {
            width = 2048;
        }
        if (height > 2048) {
            height = 2048;
        }

        priv->contentsSize.width = (float)width;
        priv->contentsSize.height = (float)height;

        // nothing to do?
        bool hasDrawingMethod = false;
        if (priv->delegate != nil && (!object_isMethodFromClass(priv->delegate, @selector(drawRect:), "UIView") ||
                                      !object_isMethodFromClass(priv->delegate, @selector(drawLayer:inContext:), "UIView") ||
                                      [priv->delegate respondsToSelector:@selector(displayLayer:)])) {
            hasDrawingMethod = true;
        }

        if (!object_isMethodFromClass(self, @selector(drawInContext:), "CALayer")) {
            hasDrawingMethod = true;
        }

        if (!hasDrawingMethod) {
            if (DEBUG_DRAWING) {
                TraceVerbose(TAG, L"Not drawing because no drawing callback was found for this layer.");
            }
            return;
        }

        // Create the contents
        CGContextRef drawContext = CreateLayerContentsBitmapContext32(width, height);

<<<<<<< HEAD
        if (!target) {
            // TODO(DH): GH#1125 evaluate the interplay between context and displaytexture.
            // As an optimization, CALayer would use a bitmap context with a solid background colour
            // instead of a DisplayTexture. Since bitmap contexts are currently broken as part of #1072,
            // we'll fall back to always using the writable bitmap buffer.
            drawContext = CreateLayerContentsBitmapContext32(width, height, priv->contentsScale);
            priv->drewOpaque = FALSE;
            priv->ownsContents = TRUE;
        }
        target = CGBitmapContextGetImage(drawContext);
=======
        priv->ownsContents = TRUE;
        CGImageRef target = CGBitmapContextGetImage(drawContext);
>>>>>>> 2a0de15f

        CGContextRetain(drawContext);
        CGImageRetain(target);
        priv->savedContext = drawContext;

        if (priv->_backgroundColor == nil || (int)[static_cast<UIColor*>(priv->_backgroundColor) _type] == solidBrush) {
            CGContextClearToColor(drawContext,
                                  priv->backgroundColor.r,
                                  priv->backgroundColor.g,
                                  priv->backgroundColor.b,
                                  priv->backgroundColor.a);
        } else {
            CGContextClearToColor(drawContext, 0, 0, 0, 0);

            CGContextSaveGState(drawContext);
            CGContextSetFillColorWithColor(drawContext, [static_cast<UIColor*>(priv->_backgroundColor) CGColor]);

            CGRect wholeRect = CGRectMake(0, 0, width, height);
            CGContextFillRect(drawContext, wholeRect);
            CGContextRestoreGState(drawContext);
        }

        // UIKit and CALayer consumers expect the origin to be in the top left.
        // CoreGraphics defaults to the bottom left, so we must flip and translate the canvas.
        CGContextTranslateCTM(drawContext, 0, heightInPoints);
        CGContextScaleCTM(drawContext, 1.0f, -1.0f);
        CGContextTranslateCTM(drawContext, -priv->bounds.origin.x, -priv->bounds.origin.y);

        _CGContextSetShadowProjectionTransform(drawContext, CGAffineTransformMakeScale(1.0, -1.0));

        CGContextSetDirty(drawContext, false);
        [self drawInContext:drawContext];

        if (priv->delegate != 0) {
            if ([priv->delegate respondsToSelector:@selector(displayLayer:)]) {
                [priv->delegate displayLayer:self];
            } else {
                [priv->delegate drawLayer:self inContext:drawContext];
            }
        }

        CGContextReleaseLock(drawContext);
        CGContextRelease(drawContext);

        // If we've drawn anything, set it as our contents
        if (!CGContextIsDirty(drawContext)) {
            CGImageRelease(target);
            CGContextRelease(drawContext);
            priv->savedContext = NULL;
            priv->contents = NULL;
        } else {
<<<<<<< HEAD
            if (vectorTarget) {
                /*
                CGVectorImage *vecImg = (CGVectorImage *) target;

                priv->contents = vecImg->Rasterize(&priv->contentsInset);

                priv->contentsInset.origin.x /= priv->contentsScale;
                priv->contentsInset.origin.y /= priv->contentsScale;
                priv->contentsInset.size.width /= priv->contentsScale;
                priv->contentsInset.size.height /= priv->contentsScale;

                CGImageRelease(vecImg);
                */
            } else {
                priv->contents = target;
            }
        }
    } else {
        if (priv->contents) {
            priv->contentsSize.width = float(CGImageGetWidth(priv->contents));
            priv->contentsSize.height = float(CGImageGetHeight(priv->contents));

            /*
            if ( priv->contents->_cachedTexture ) {
            priv->contents->_cachedTexture->Release();
            priv->contents->_cachedTexture = NULL;
            }
            */
=======
            priv->contents = target;
>>>>>>> 2a0de15f
        }
    } else if (priv->contents) {
        priv->contentsSize.width = float(priv->contents->Backing()->Width());
        priv->contentsSize.height = float(priv->contents->Backing()->Height());
    }
}

static void doRecursiveAction(CALayer* layer, NSString* actionName) {
    //  Notify all subviews
    LLTREE_FOREACH(obj, layer->priv) {
        doRecursiveAction(obj->self, actionName);
    }

    id<CAAction> action = [layer actionForKey:actionName];
    if (action != nil) {
        [action runActionForKey:actionName object:layer arguments:nil];
    }

    /* Note: This can causes unnecessary redraws - should be refactored such that the contents are only released
    when the layer is determined to have been removed from the drawing tree after an entire update cycle */
    if (actionName == (NSString*)_orderOutAction) {
        [layer _releaseContents:FALSE];

        if (layer->priv->savedContext) {
            CGContextRelease(layer->priv->savedContext);
            layer->priv->savedContext = NULL;
        }
    }
}

/**
 @Status Interoperable
*/
- (void)addSublayer:(CALayer*)subLayerAddr {
    if (subLayerAddr == self) {
        FAIL_FAST_MSG("Cannot addSublayer:self!");
    }

    [self _setShouldLayout];
    [subLayerAddr _setShouldLayout];

    [subLayerAddr retain];
    [subLayerAddr removeFromSuperlayer];
    [subLayerAddr autorelease];

    //  If our layer is visible, order all subviews in
    bool isVisible = false;

    CALayer* curLayer = self;
    while (curLayer != nil) {
        if (curLayer->priv->isRootLayer) {
            isVisible = true;
            break;
        }

        curLayer = curLayer->priv->superlayer;
    }

    if (isVisible) {
        //  Order in subviews
        doRecursiveAction(subLayerAddr, _orderInAction);
    }

    priv->addChildAfter(subLayerAddr, nil);
    [subLayerAddr retain];

    CALayer* sublayer = (CALayer*)subLayerAddr;
    sublayer->priv->superlayer = self;

    [CATransaction _addSublayerToLayer:self sublayer:sublayer];
}

/**
 @Status Interoperable
*/
- (void)insertSublayer:(CALayer*)layer above:(CALayer*)aboveLayer {
    int curLayerPos = priv->indexOfChild(aboveLayer);
    if (curLayerPos == 0x7fffffff) {
        assert(0);
    }

    [self insertSublayer:layer atIndex:curLayerPos + 1];
}

/**
 @Status Interoperable
*/
- (void)insertSublayer:(CALayer*)layer below:(CALayer*)belowLayer {
    int curLayerPos = priv->indexOfChild(belowLayer);
    if (curLayerPos == 0x7fffffff) {
        assert(0);
    }

    [self insertSublayer:layer atIndex:curLayerPos];
}

/**
 @Status Interoperable
*/
- (void)insertSublayer:(CALayer*)subLayerAddr atIndex:(unsigned)index {
    if (subLayerAddr == self) {
        assert(0);
    }

    [self _setShouldLayout];
    [subLayerAddr _setShouldLayout];

    //  If our layer is visible, order all subviews in
    bool isVisible = false;

    CALayer* curLayer = self;

    while (curLayer != nil) {
        if (curLayer->priv->isRootLayer) {
            isVisible = true;
            break;
        }

        curLayer = curLayer->priv->superlayer;
    }

    if (isVisible) {
        //  Order in subviews
        doRecursiveAction(subLayerAddr, _orderInAction);
    }

    CALayer* insertBefore = nil;

    if (index < (unsigned)priv->childCount) {
        insertBefore = priv->childAtIndex(index)->self;
    } else {
        if (index > (unsigned)priv->childCount) {
            if (DEBUG_VERBOSE) {
                TraceVerbose(TAG, L"Adding sublayer at index %d, count=%d!", index, priv->childCount);
            }

            index = priv->childCount;
        }
    }

    priv->insertChildAtIndex(subLayerAddr, index);
    [subLayerAddr retain];

    CALayer* sublayer = (CALayer*)subLayerAddr;
    sublayer->priv->superlayer = self;

    if (insertBefore != nil) {
        [CATransaction _addSublayerToLayer:self sublayer:sublayer before:insertBefore];
    } else {
        [CATransaction _addSublayerToLayer:self sublayer:sublayer];
    }
}

/**
 @Status Interoperable
*/
- (void)replaceSublayer:(CALayer*)oldLayer with:(CALayer*)newLayer {
    // according to the docs, if oldLayer is not found the behaviour is undefined.
    int index = priv->indexOfChild(oldLayer);
    if (index == NSNotFound) {
        return;
    }

    [self _setShouldLayout];
    [newLayer _setShouldLayout];

    [oldLayer retain];
    [newLayer retain];

    priv->replaceChild(oldLayer, newLayer);

    [CATransaction _replaceInLayer:self sublayer:oldLayer withSublayer:newLayer];

    [oldLayer release];
    [newLayer release];
}

- (void)exchangeSublayer:(CALayer*)layer1 withLayer:(CALayer*)layer2 {
    [layer1 retain];
    [layer2 retain];

    int index1 = priv->indexOfChild(layer1);
    int index2 = priv->indexOfChild(layer2);

    priv->exchangeChild(layer1, layer2);

    //  Special case: adjacent views
    if (index2 == index1 + 1) {
        [CATransaction _moveLayer:layer1 beforeLayer:nil afterLayer:layer2];
    } else if (index1 == index2 + 1) {
        [CATransaction _moveLayer:layer2 beforeLayer:nil afterLayer:layer1];
    } else {
        int dist = index1 - index2;

        dist = dist < 0 ? -dist : dist;

        if (dist > 1) {
            if (index1 > 0) {
                CALayer* node1Before = priv->childAtIndex(index1 - 1)->self;
                [CATransaction _moveLayer:layer2 beforeLayer:nil afterLayer:node1Before];
            } else {
                CALayer* node1After = priv->childAtIndex(index1 + 1)->self;
                [CATransaction _moveLayer:layer2 beforeLayer:node1After afterLayer:nil];
            }

            if (index2 > 0) {
                CALayer* node2Before = priv->childAtIndex(index2 - 1)->self;
                [CATransaction _moveLayer:layer1 beforeLayer:nil afterLayer:node2Before];
            } else {
                CALayer* node2After = priv->childAtIndex(index2 + 1)->self;
                [CATransaction _moveLayer:layer1 beforeLayer:node2After afterLayer:nil];
            }
        } else {
            assert(0);
        }
    }
}

- (void)bringSublayerToFront:(CALayer*)sublayer {
    if (sublayer == self) {
        assert(0);
    }

    if (priv->lastChild->self == sublayer) {
        return;
    }

    CALayer* insertAfter = priv->lastChild->self;
    priv->removeChild(sublayer);
    priv->addChildAfter(sublayer, nil);

    [CATransaction _moveLayer:sublayer beforeLayer:nil afterLayer:insertAfter];
}

- (void)sendSublayerToBack:(CALayer*)sublayer {
    if (sublayer == self) {
        assert(0);
    }

    CALayer* insertBefore = priv->firstChild->self;
    priv->removeChild(sublayer);
    priv->addChildBefore(sublayer, nil);

    [CATransaction _moveLayer:sublayer beforeLayer:insertBefore afterLayer:nil];
}

/**
 @Status Interoperable
*/
- (void)removeFromSuperlayer {
    if (priv->superlayer == 0) {
        return;
    }

    CALayer* oursuper = priv->superlayer;

    //  If our layer is visible, order all subviews out
    bool isVisible = false;

    CALayer* curLayer = self;
    CALayer* pSuper = (CALayer*)priv->superlayer;
    CALayer* nextSuper = curLayer->priv->superlayer;
    priv->superlayer = 0;

    while (curLayer != nil) {
        if (curLayer->priv->isRootLayer) {
            isVisible = true;
            break;
        }

        curLayer = nextSuper;

        if (curLayer) {
            nextSuper = curLayer->priv->superlayer;
        }
    }

    if (isVisible) {
        //  Order out subviews
        doRecursiveAction(self, _orderOutAction);
    }

    [CATransaction _removeLayer:self];

    pSuper->priv->removeChild(self);
    [self release];
}

- (BOOL)hidden {
    return priv->hidden;
}

/**
 @Status Interoperable
*/
- (CGRect)frame {
    CGRect ret;

    if (priv->_frameIsCached) {
        return priv->_cachedFrame;
    }

    //  Get transformed bounding box
    CGAffineTransform curTransform, translate, invTranslate;
    curTransform = [self affineTransform];

    translate = CGAffineTransformMakeTranslation(-priv->position.x, -priv->position.y);
    translate = CGAffineTransformConcat(translate, curTransform);
    invTranslate = CGAffineTransformMakeTranslation(priv->position.x, priv->position.y);
    translate = CGAffineTransformConcat(translate, invTranslate);

    ret.origin.x = priv->position.x - priv->bounds.size.width * priv->anchorPoint.x;
    ret.origin.y = priv->position.y - priv->bounds.size.height * priv->anchorPoint.y;
    ret.size = priv->bounds.size;

    ret = CGRectApplyAffineTransform(ret, translate);
    if (DEBUG_VERBOSE) {
        TraceVerbose(TAG,
                     L"%hs: frame(%d, %d, %d, %d)",
                     object_getClassName(self),
                     (int)ret.origin.x,
                     (int)ret.origin.y,
                     (int)ret.size.width,
                     (int)ret.size.height);
    }

    memcpy(&priv->_cachedFrame, &ret, sizeof(CGRect));
    priv->_frameIsCached = TRUE;

    return ret;
}

/**
 @Status Interoperable
*/
- (void)setFrame:(CGRect)frame {
    if (DEBUG_VERBOSE) {
        char szOut[512];
        sprintf_s(szOut,
                  sizeof(szOut),
                  "%s: setFrame(%f, %f, %f, %f)\n",
                  object_getClassName(self),
                  frame.origin.x,
                  frame.origin.y,
                  frame.size.width,
                  frame.size.height);
        TraceVerbose(TAG, L"%hs", szOut);
    }
    priv->_frameIsCached = FALSE;

    if (memcmp(&frame, &CGRectNull, sizeof(CGRect)) == 0) {
        [self setPosition:frame.origin];

        CGRect curBounds;
        curBounds = [self bounds];
        curBounds.size = frame.size;

        [self setBounds:curBounds];

        return;
    }

    //  Get transformed bounding box
    CGAffineTransform curTransform, translate, invTranslate;
    curTransform = [self affineTransform];

    CGPoint position;

    position.x = frame.origin.x + frame.size.width * priv->anchorPoint.x;
    position.y = frame.origin.y + frame.size.height * priv->anchorPoint.y;

    //  Get transformed bounding box
    translate = CGAffineTransformMakeTranslation(-position.x, -position.y);
    translate = CGAffineTransformConcat(translate, curTransform);
    invTranslate = CGAffineTransformMakeTranslation(position.x, position.y);
    translate = CGAffineTransformConcat(translate, invTranslate);

    translate = CGAffineTransformInvert(translate);
    frame = CGRectApplyAffineTransform(frame, translate);

    CGSize outSize;
    outSize.width = frame.size.width;
    outSize.height = frame.size.height;

    position.x = frame.origin.x + frame.size.width * priv->anchorPoint.x;
    position.y = frame.origin.y + frame.size.height * priv->anchorPoint.y;

    [self setPosition:position];

    CGRect outBounds = [self bounds];
    outBounds.size = outSize;
    [self setBounds:outBounds];
}

/**
 @Status Interoperable
*/
+ (CALayer*)layer {
    return [[self new] autorelease];
}

/**
 @Status Interoperable
*/
- (CGRect)bounds {
    return priv->bounds;
}

/**
 @Status Interoperable
*/
- (CALayer*)superlayer {
    return priv->superlayer;
}

/**
 @Status Interoperable
*/
- (CGPoint)position {
    return priv->position;
}

/**
 @Status Interoperable
*/
- (CGPoint)anchorPoint {
    return priv->anchorPoint;
}

/**
 @Status Interoperable
*/
- (void)setPosition:(CGPoint)pos {
    if (priv->position.x == pos.x && priv->position.y == pos.y) {
        return;
    }

    id<CAAction> action = [self actionForKey:(id)_positionAction];

    priv->position.x = pos.x;
    priv->position.y = pos.y;
    priv->_frameIsCached = FALSE;

    NSValue* newPosValue = [[NSValue alloc] initWithCGPoint:priv->position];
    [CATransaction _setPropertyForLayer:self name:@"position" value:newPosValue];
    [newPosValue release];

    if (action != nil) {
        [action runActionForKey:(id)_positionAction object:self arguments:nil];
    }
}

/**
 @Status Interoperable
*/
- (void)setBounds:(CGRect)bounds {
    CGRect zero = { 0 };
    if (*((DWORD*)&bounds.size.width) == 0xCCCCCCCC) {
        assert(0);
    }

    if (bounds.origin.x != bounds.origin.x || bounds.origin.y != bounds.origin.y || bounds.size.width != bounds.size.width ||
        bounds.size.height != bounds.size.height) {
        TraceWarning(TAG,
                     L"**** Warning: Bad bounds on CALayer - %f, %f, %f, %f *****",
                     bounds.origin.x,
                     bounds.origin.y,
                     bounds.size.width,
                     bounds.size.height);
        return;
    }

    id<CAAction> action = nil;
    if (priv->bounds.size.width != bounds.size.width || priv->bounds.size.height != bounds.size.height ||
        priv->bounds.origin.x != bounds.origin.x || priv->bounds.origin.y != bounds.origin.y) {
        action = [self actionForKey:_boundsAction];
    }

    if (priv->bounds.size.width != bounds.size.width || priv->bounds.size.height != bounds.size.height) {
        priv->bounds.size = bounds.size;

        if (priv->superlayer != 0 && priv->needsDisplayOnBoundsChange) {
            [self setNeedsDisplay];
        }
        [self _setShouldLayout];
        [priv->superlayer _setShouldLayout];

        NSValue* newSizeValue = [[NSValue alloc] initWithCGSize:priv->bounds.size];
        [CATransaction _setPropertyForLayer:self name:@"bounds.size" value:newSizeValue];
        [newSizeValue release];
        priv->_frameIsCached = FALSE;
    }

    if (priv->bounds.origin.x != bounds.origin.x || priv->bounds.origin.y != bounds.origin.y) {
        priv->bounds.origin = bounds.origin;

        NSValue* newOriginValue = [[NSValue alloc] initWithCGPoint:priv->bounds.origin];
        [CATransaction _setPropertyForLayer:self name:@"bounds.origin" value:newOriginValue];
        [newOriginValue release];
    }

    [action runActionForKey:(id)_boundsAction object:self arguments:nil];
}

- (void)_setOrigin:(CGPoint)origin {
    if (origin.x != origin.x || origin.y != origin.y) {
        TraceWarning(TAG, L"**** Warning: Bad origin on CALayer - %f, %f *****", origin.x, origin.y);
        FAIL_FAST();
    }

    priv->bounds.origin = origin;
    [self setNeedsLayout];
}

/**
 @Status Interoperable
*/
- (void)setAnchorPoint:(CGPoint)point {
    priv->anchorPoint = point;
    priv->_frameIsCached = FALSE;

    NSValue* newAnchorValue = [[NSValue alloc] initWithCGPoint:priv->anchorPoint];
    [CATransaction _setPropertyForLayer:self name:@"anchorPoint" value:newAnchorValue];
    [newAnchorValue release];
}

- (CGRect)contentsRect {
    return priv->contentsRect;
}

- (void)setContentsRect:(CGRect)rect {
    memcpy(&priv->contentsRect, &rect, sizeof(CGRect));

    NSValue* newRect = [[NSValue alloc] initWithCGRect:priv->contentsRect];
    [CATransaction _setPropertyForLayer:self name:@"contentsRect" value:newRect];
    [newRect release];
}

/**
 @Status Interoperable
*/
- (CGRect)contentsCenter {
    return priv->contentsCenter;
}

/**
 @Status Interoperable
*/
- (void)setContentsCenter:(CGRect)rect {
    memcpy(&priv->contentsCenter, &rect, sizeof(CGRect));

    NSValue* newRect = [[NSValue alloc] initWithCGRect:priv->contentsCenter];
    [CATransaction _setPropertyForLayer:self name:@"contentsCenter" value:newRect];
    [newRect release];
}

/**
 @Status Interoperable
*/
- (void)setContentsGravity:(NSString*)gravity {
    if ([gravity isEqual:kCAGravityCenter]) {
        priv->gravity = kGravityCenter;
    } else if ([gravity isEqual:kCAGravityResize]) {
        priv->gravity = kGravityResize;
    } else if ([gravity isEqual:kCAGravityTop]) {
        priv->gravity = kGravityTop;
    } else if ([gravity isEqual:kCAGravityResizeAspect]) {
        priv->gravity = kGravityResizeAspect;
    } else if ([gravity isEqual:kCAGravityTopLeft]) {
        priv->gravity = kGravityTopLeft;
    } else if ([gravity isEqual:kCAGravityTopRight]) {
        priv->gravity = kGravityTopRight;
    } else if ([gravity isEqual:kCAGravityBottomLeft]) {
        priv->gravity = kGravityBottomLeft;
    } else if ([gravity isEqual:kCAGravityLeft]) {
        priv->gravity = kGravityLeft;
    } else if ([gravity isEqual:kCAGravityResizeAspectFill]) {
        priv->gravity = kGravityAspectFill;
    } else if ([gravity isEqual:kCAGravityBottom]) {
        priv->gravity = kGravityBottom;
    } else if ([gravity isEqual:kCAGravityRight]) {
        priv->gravity = kGravityRight;
    } else if ([gravity isEqual:kCAGravityBottomRight]) {
        priv->gravity = kGravityBottomRight;
    } else {
        assert(0);
    }

    NSNumber* newGravity = [[NSNumber alloc] initWithInt:priv->gravity];
    [CATransaction _setPropertyForLayer:self name:@"gravity" value:newGravity];
    [newGravity release];
}

/**
 @Status Interoperable
*/
- (NSString*)contentsGravity {
    if (priv->gravity == kGravityCenter) {
        return kCAGravityCenter;
    } else if (priv->gravity == kGravityResize) {
        return kCAGravityResize;
    } else if (priv->gravity == kGravityTop) {
        return kCAGravityTop;
    } else if (priv->gravity == kGravityResizeAspect) {
        return kCAGravityResizeAspect;
    } else if (priv->gravity == kGravityTopLeft) {
        return kCAGravityTopLeft;
    } else if (priv->gravity == kGravityTopRight) {
        return kCAGravityTopRight;
    } else if (priv->gravity == kGravityBottomLeft) {
        return kCAGravityBottomLeft;
    } else if (priv->gravity == kGravityLeft) {
        return kCAGravityLeft;
    } else if (priv->gravity == kGravityAspectFill) {
        return kCAGravityResizeAspectFill;
    } else if (priv->gravity == kGravityBottom) {
        return kCAGravityBottom;
    } else if (priv->gravity == kGravityRight) {
        return kCAGravityRight;
    } else if (priv->gravity == kGravityBottomRight) {
        return kCAGravityBottomRight;
    } else {
        assert(0);
    }
    return nil;
}

/**
 @Status Interoperable
*/
- (void)setHidden:(BOOL)hidden {
    if (priv->hidden == hidden) {
        return;
    }

    priv->hidden = hidden;

    NSNumber* newHidden = [[NSNumber alloc] initWithInt:priv->hidden];
    [CATransaction _setPropertyForLayer:self name:@"hidden" value:newHidden];
    [newHidden release];
}

/**
 @Status Interoperable
*/
- (BOOL)isHidden {
    return priv->hidden;
}

/**
 @Status Interoperable
*/
- (void)setDelegate:(id)delegateAddr {
    priv->delegate = delegateAddr;

    if ([delegateAddr respondsToSelector:@selector(drawRect:)]) {
        if (!object_isMethodFromClass(priv->delegate, @selector(drawRect:), "UIView") &&
            ![priv->delegate isKindOfClass:[CAEAGLLayer class]]) {
            priv->contentsScale = GetCACompositor()->GetScreenScale();
        }
    }
}

/**
 @Status Interoperable
*/
- (id)delegate {
    return priv->delegate;
}

/**
 @Status Interoperable
*/
- (void)setContents:(id)pImg {
    CGImageRef oldContents = priv->contents;

    if (pImg != NULL) {
        priv->contents = static_cast<CGImageRef>(pImg);
        CGImageRetain(static_cast<CGImageRef>(pImg));
        priv->ownsContents = FALSE;

        priv->contentsSize.width = float(CGImageGetWidth(priv->contents));
        priv->contentsSize.height = float(CGImageGetHeight(priv->contents));
    } else {
        priv->contents = NULL;
        priv->ownsContents = FALSE;
    }

    if (oldContents) {
        CGImageRelease(oldContents);
    }
    if (priv->savedContext) {
        CGContextRelease(priv->savedContext);
        priv->savedContext = NULL;
    }

    [self setNeedsDisplay];
}

/**
 @Status Interoperable
*/
- (id)contents {
    if (!priv->ownsContents) {
        return (id)priv->contents;
    }

    return nil;
}

- (UIImageOrientation)contentsOrientation {
    return priv->contentsOrientation;
}

- (void)setContentsOrientation:(UIImageOrientation)orientation {
    priv->contentsOrientation = orientation;
    NSNumber* newOrientation = [[NSNumber alloc] initWithInt:priv->contentsOrientation];
    [CATransaction _setPropertyForLayer:self name:@"contentsOrientation" value:newOrientation];
    [newOrientation release];
}

- (void)_releaseContents:(BOOL)immediately {
    if (priv->ownsContents) {
        if (priv->contents) {
            CGImageRelease(priv->contents);
            priv->contents = NULL;
        }
        if (priv->savedContext) {
            CGContextRelease(priv->savedContext);
            priv->savedContext = NULL;
        }
    }

    // Clear out the display texture for this layer
    [CATransaction _currentLayerTransaction]->SetLayerTexture(priv->_layerProxy, nullptr, CGSizeMake(0, 0), 0.0f);
    [self setNeedsDisplay];
}

- (BOOL)isOpaque {
    return priv->isOpaque;
}

/**
 @Status Interoperable
*/
- (BOOL)opaque {
    return priv->isOpaque;
}

/**
 @Status Interoperable
*/
- (void)setOpaque:(BOOL)isOpaque {
    priv->isOpaque = isOpaque;
}

/**
 @Status Stub
*/
- (void)setZPosition:(float)pos {
    UNIMPLEMENTED();
}

/**
 @Status Stub
*/
- (float)zPosition {
    UNIMPLEMENTED();
    return StubReturn();
}

/**
 @Status Stub
*/
- (void)setAnchorPointZ:(float)pos {
    UNIMPLEMENTED();
}

/**
 @Status Stub
*/
- (float)anchorPointZ {
    UNIMPLEMENTED();
    return StubReturn();
}

/**
 @Status Interoperable
*/
- (void)setMasksToBounds:(BOOL)mask {
    priv->masksToBounds = mask;

    NSNumber* newMask = [[NSNumber alloc] initWithInt:priv->masksToBounds];
    [CATransaction _setPropertyForLayer:self name:@"masksToBounds" value:newMask];
    [newMask release];
}

/**
 @Status Interoperable
*/
- (BOOL)masksToBounds {
    return priv->masksToBounds;
}

/**
 @Status Interoperable
 @Notes For CABasicAnimation when all three animation properties are nil, our behavior (i.e. no animation)
        remains consistent with what happens on Mac, but varies from Apple Documentation.
*/
- (void)addAnimation:(CAAnimation*)anim forKey:(NSString*)key {
    if (priv->_animations == nil) {
        priv->_animations = [NSMutableDictionary new];
    }

    if (key == nil) {
        static int curId = 0;
        char szName[255];
        sprintf_s(szName, sizeof(szName), "Undefined_%d", curId);
        curId++;
        key = [NSString stringWithCString:szName];
    }

    CAAnimation* curAnim = [priv->_animations objectForKey:key];
    if (curAnim == anim) {
        return;
    }

    if (curAnim != nil) {
        [curAnim _removeAnimationsFromLayer];
    }

    CAAnimation* animCopy = [anim copy];
    animCopy->_keyName = [key copy];
    [priv->_animations setObject:(id)animCopy forKey:(id)animCopy->_keyName];

    [CATransaction _addAnimationToLayer:self animation:animCopy forKey:key];
    [animCopy release];
}

- (void)_removeAnimation:(CAAnimation*)animation {
    CAAnimation* objForKey = [priv->_animations objectForKey:animation->_keyName];
    [priv->_animations setObject:nil forKey:animation->_keyName];
}

/**
 @Status Interoperable
*/
- (CAAnimation*)animationForKey:(NSString*)key {
    if (priv->_animations == nil) {
        priv->_animations = [NSMutableDictionary new];
    }

    if (key == nil) {
        key = @"";
    }

    return [priv->_animations objectForKey:key];
}

/**
 @Status Interoperable
*/
- (NSArray*)animationKeys {
    if (priv->_animations == nil) {
        priv->_animations = [NSMutableDictionary new];
    }

    return [priv->_animations allKeys];
}

/**
 @Status Interoperable
*/
- (void)removeAllAnimations {
    if (priv->_animations) {
        int count = CFDictionaryGetCount((CFDictionaryRef)priv->_animations);
        id* vals = (id*)IwMalloc(sizeof(id) * count);
        CFDictionaryGetKeysAndValues((CFDictionaryRef)priv->_animations, NULL, (const void**)vals);
        for (int i = 0; i < count; i++) {
            [vals[i] _removeAnimationsFromLayer];
        }
        IwFree(vals);

        [priv->_animations removeAllObjects];
    }
}

/**
 @Status Interoperable
*/
- (void)removeAnimationForKey:(NSString*)key {
    CAAnimation* anim = [priv->_animations objectForKey:key];

    if (anim != nil) {
        [anim _removeAnimationsFromLayer];
    }
    [priv->_animations removeObjectForKey:key];
}

/**
 @Status Interoperable
*/
- (void)setAffineTransform:(CGAffineTransform)transform {
    CATransform3D newTransform;

    newTransform = CATransform3DMakeTranslation(0, 0, 0);
    newTransform.m[0][0] = transform.a;
    newTransform.m[0][1] = transform.b;
    newTransform.m[1][0] = transform.c;
    newTransform.m[1][1] = transform.d;
    newTransform.m[3][0] = transform.tx;
    newTransform.m[3][1] = transform.ty;

    [self setTransform:newTransform];
}

/**
 @Status Interoperable
*/
- (CGAffineTransform)affineTransform {
    return CGAffineTransformMake(priv->transform.m[0][0],
                                 priv->transform.m[0][1],
                                 priv->transform.m[1][0],
                                 priv->transform.m[1][1],
                                 priv->transform.m[3][0],
                                 priv->transform.m[3][1]);
}

/**
 @Status Interoperable
*/
- (void)setTransform:(CATransform3D)transform {
    if (memcmp(priv->transform.m, transform.m, sizeof(transform.m)) == 0) {
        return;
    }

    id<CAAction> action = [self actionForKey:_transformAction];

    memcpy(priv->transform.m, transform.m, sizeof(transform.m));
    priv->_frameIsCached = FALSE;

    [action runActionForKey:(id)_transformAction object:self arguments:nil];

    NSValue* transformValue = [[NSValue alloc] initWithCATransform3D:priv->transform];
    [CATransaction _setPropertyForLayer:self name:@"transform" value:transformValue];
    [transformValue release];
}

/**
 @Status Interoperable
*/
- (CATransform3D)transform {
    return priv->transform;
}

/**
 @Status Stub
*/
- (void)setSublayerTransform:(CATransform3D)transform {
    UNIMPLEMENTED();
}

/**
 @Status Stub
*/
- (CATransform3D)sublayerTransform {
    UNIMPLEMENTED();
    return StubReturn();
}

/**
 @Status Interoperable
*/
- (void)setBackgroundColor:(CGColorRef)color {
    if (color != nil) {
        priv->backgroundColor = *[static_cast<UIColor*>(color) _getColors];
    } else {
        _ClearColorQuad(priv->backgroundColor);
    }

    [CATransaction _setPropertyForLayer:self name:@"backgroundColor" value:(NSObject*)color];
    CGColorRef old = priv->_backgroundColor;
    priv->_backgroundColor = CGColorRetain(color);
    CGColorRelease(old);

    [self setNeedsDisplay];
}

/**
 @Status Interoperable
*/
- (CGColorRef)backgroundColor {
    return priv->_backgroundColor;
}

- (void)_setContentColor:(CGColorRef)newColor {
    UNIMPLEMENTED();
}

/**
 @Status Stub
*/
- (void)setBorderColor:(CGColorRef)color {
    UNIMPLEMENTED();
    if (color != nil) {
        priv->borderColor = *[static_cast<UIColor*>(color) _getColors];
    } else {
        _ClearColorQuad(priv->borderColor);
    }

    CGColorRef old = priv->_borderColor;
    priv->_borderColor = CGColorRetain(color);
    CGColorRelease(old);
}

/**
 @Status Stub
*/
- (CGColorRef)borderColor {
    UNIMPLEMENTED();
    return priv->_borderColor;
}

/**
 @Status Stub
*/
- (void)setBorderWidth:(float)width {
    UNIMPLEMENTED();
    priv->borderWidth = width;
}

/**
 @Status Stub
*/
- (float)borderWidth {
    UNIMPLEMENTED();
    return priv->borderWidth;
}

/**
 @Status Stub
*/
- (void)setCornerRadius:(float)radius {
    UNIMPLEMENTED();
    priv->cornerRadius = radius;
}

/**
 @Status Stub
*/
- (float)cornerRadius {
    UNIMPLEMENTED();
    return priv->cornerRadius;
}

/**
 @Status Interoperable
*/
- (void)setContentsScale:(float)scale {
    priv->contentsScale = scale;

    NSNumber* newScale = [[NSNumber alloc] initWithFloat:priv->contentsScale];
    [CATransaction _setPropertyForLayer:self name:@"contentsScale" value:newScale];
    [newScale release];
}

/**
 @Status Stub
*/
- (void)setShadowOffset:(CGSize)size {
    UNIMPLEMENTED();
}

/**
 @Status Stub
*/
- (CGSize)shadowOffset {
    UNIMPLEMENTED();
    CGSize ret;
    ret.width = 0.0f;
    ret.height = -3.0f;
    return ret;
}

/**
 @Status Stub
*/
- (void)setShadowOpacity:(float)opacity {
    UNIMPLEMENTED();
}

/**
 @Status Stub
*/
- (float)shadowOpacity {
    UNIMPLEMENTED();
    return 0.0f;
}

/**
 @Status Stub
*/
- (void)setShadowColor:(CGColorRef)color {
    UNIMPLEMENTED();
}

/**
 @Status Stub
*/
- (CGColorRef)shadowColor {
    UNIMPLEMENTED();
    return CGColorGetConstantColor((CFStringRef) @"BLACK");
}

/**
 @Status Stub
*/
- (void)setShadowRadius:(float)radius {
    UNIMPLEMENTED();
}

/**
 @Status Stub
*/
- (float)shadowRadius {
    UNIMPLEMENTED();
    return 3.0f;
}

/**
 @Status Interoperable
*/
- (BOOL)shouldRasterize {
    return priv->_shouldRasterize;
}

/**
   @Status Interoperable
*/
- (void)setShouldRasterize:(BOOL)shouldRasterize {
    priv->_shouldRasterize = shouldRasterize;
    priv->_layerProxy->SetShouldRasterize(shouldRasterize);
}

/**
 @Status Interoperable
*/
- (float)contentsScale {
    return priv->contentsScale;
}

/**
 @Status Interoperable
*/
- (void)setOpacity:(float)value {
    if (priv->opacity == value) {
        return;
    }

    id<CAAction> action = [self actionForKey:_opacityAction];

    priv->opacity = value;

    if (action != nil) {
        [action runActionForKey:(id)_opacityAction object:self arguments:nil];
    }

    NSNumber* newOpacity = [[NSNumber alloc] initWithFloat:priv->opacity];
    [CATransaction _setPropertyForLayer:self name:@"opacity" value:newOpacity];
    [newOpacity release];
}

/**
 @Status Interoperable
*/
- (float)opacity {
    return priv->opacity;
}

/**
 @Status Interoperable
*/
- (void)setName:(NSString*)name {
    priv->_name.attach([name copy]);
}

/**
 @Status Interoperable
*/
- (NSString*)name {
    return static_cast<NSString*>(priv->_name);
}

/**
 @Status Stub
*/
- (void)setSublayers:(NSArray*)sublayers {
    UNIMPLEMENTED();
}

/**
 @Status Interoperable
*/
- (NSArray*)sublayers {
    return priv->subnodesArray();
}

/**
 @Status Interoperable
*/
- (id<CAAction>)actionForKey:(NSString*)key {
    id<CAAction> ret = nil;

    if ([priv->delegate respondsToSelector:@selector(actionForLayer:forKey:)]) {
        ret = [priv->delegate actionForLayer:self forKey:key];
    }

    if (ret == nil) {
        ret = (id<CAAction>)[priv->_actions objectForKey:key];
    }

    if (ret == nil) {
        ret = (id<CAAction>)[[self class] defaultActionForKey:key];
    }

    if (ret == nil) {
        //  Implicit animation
        bool shouldAnimate = false;

        if (key == _positionAction) {
            shouldAnimate = true;
        } else if (key == _boundsAction) {
            shouldAnimate = true;
        } else if (key == _transformAction) {
            shouldAnimate = true;
        } else if (key == _opacityAction) {
            shouldAnimate = true;
        }

        if (priv->superlayer == nil) {
            shouldAnimate = false;
        }

        if (shouldAnimate) {
            ret = [CATransaction _implicitAnimationForKey:key];
            if (ret != nil) {
                NSObject* value = reinterpret_cast<NSObject*>(priv->_layerProxy->GetPropertyValue([key UTF8String]));
                [static_cast<CABasicAnimation*>(ret) setFromValue:value];
            }
        }
    }

    // The documentation says that we must convert from NSNull to nil here
    if ([static_cast<NSObject*>(ret) isKindOfClass:[NSNull class]]) {
        return nil;
    }

    return ret;
}

/**
 @Status Interoperable
 @Notes Intended override point for subclasses.
*/
+ (id<CAAction>)defaultActionForKey:(NSString*)key {
    return nil;
}

- (std::shared_ptr<IDisplayTexture>)_getDisplayTexture {
    //  Update if needed
    [self displayIfNeeded];

    //  Create and return a texture if we have contents
    if (priv->contents) {
        return GetCACompositor()->GetDisplayTextureForCGImage(priv->contents);
    }

    return nullptr;
}

/**
 @Status Stub
*/
- (CALayer*)presentationLayer {
    UNIMPLEMENTED();
    return nil;
}

/**
 @Status Stub
*/
- (instancetype)initWithLayer:(CALayer*)layerToCopy {
    UNIMPLEMENTED();
    return self;
}

/**
 @Status Interoperable
*/
- (void)setNeedsDisplayOnBoundsChange:(BOOL)needsDisplayOnBoundsChange {
    priv->needsDisplayOnBoundsChange = needsDisplayOnBoundsChange;
}

/**
 @Status Interoperable
*/
- (BOOL)needsDisplayOnBoundsChange {
    return priv->needsDisplayOnBoundsChange;
}

/**
 @Status Interoperable
*/
- (CALayer*)hitTest:(CGPoint)point {
    if (![self _isVisibleOrHitable]) {
        return nil;
    }

    //  Convert point to our locality
    CAPoint3D pt;
    pt.x = point.x;
    pt.y = point.y;
    pt.z = 0.0f;

    CATransform3D curTransform;
    curTransform = CATransform3DMakeTranslation(0, 0, 0);

    curTransform = CATransform3DTranslate(curTransform,
                                          -(priv->position.x - priv->bounds.size.width * priv->anchorPoint.x),
                                          -(priv->position.y - priv->bounds.size.height * priv->anchorPoint.y),
                                          0.0f);
    curTransform = CATransform3DConcat(curTransform, priv->transform);
    CATransform3DTransformPoints(curTransform, &pt, 1);

    point.x = pt.x;
    point.y = pt.y;

    //  Check sublayers
    LLTREE_FOREACH_REVERSE(curSublayer, priv) {
        CALayer* ret = [curSublayer->self hitTest:point];

        if (ret != nil) {
            return ret;
        }
    }

    if (point.x >= priv->bounds.origin.x && point.y >= priv->bounds.origin.y && point.x < priv->bounds.origin.x + priv->bounds.size.width &&
        point.y < priv->bounds.origin.x + priv->bounds.size.height) {
        return self;
    }

    return nil;
}

/**
 @Status Interoperable
*/
- (BOOL)containsPoint:(CGPoint)point {
    if (point.x >= priv->bounds.origin.x && point.y >= priv->bounds.origin.y && point.x < priv->bounds.origin.x + priv->bounds.size.width &&
        point.y < priv->bounds.origin.x + priv->bounds.size.height) {
        return TRUE;
    }

    return FALSE;
}

- (void)dealloc {
    if (DEBUG_VERBOSE) {
        TraceVerbose(TAG,
                     L"CALayer dealloc: (%hs - 0x%p, %hs - 0x%p).",
                     object_getClassName(self),
                     self,
                     priv->delegate ? object_getClassName(priv->delegate) : "nil",
                     priv->delegate);
    }

    [self removeAllAnimations];
    [self removeFromSuperlayer];
    while (priv->firstChild) {
        [priv->firstChild->self removeFromSuperlayer];
    }

    delete priv;
    priv = NULL;
    [super dealloc];
}

/**
 @Status Interoperable
 @Public No
*/
- (id)valueForUndefinedKey:(NSString*)keyPath {
    return [priv->_undefinedKeys valueForKey:keyPath];
}

/**
 @Status Interoperable
 @Public No
*/
- (id)valueForKeyPath:(NSString*)keyPath {
    char* pPath = (char*)[keyPath UTF8String];
    if (strcmp(pPath, "position.x") == 0) {
        return [NSNumber numberWithFloat:priv->position.x];
    } else if (strcmp(pPath, "position.y") == 0) {
        return [NSNumber numberWithFloat:priv->position.y];
    } else if (strcmp(pPath, "transform.rotation.z") == 0 || strcmp(pPath, "transform.rotation") == 0) {
        CATransform3D curTransform = [self transform];
        Quaternion qval;
        qval.CreateFromMatrix(reinterpret_cast<float*>(&curTransform));
        return [NSNumber numberWithFloat:(float)-qval.roll() * 180.0f / M_PI];
    } else if (strcmp(pPath, "transform.rotation.x") == 0 || strcmp(pPath, "transform.rotation.y") == 0) {
        if (DEBUG_VERBOSE) {
            TraceVerbose(TAG, L"Should get rotation");
        }
        return [NSNumber numberWithFloat:0.0f];
    } else if (strcmp(pPath, "transform.scale") == 0) {
        CATransform3D curTransform = [self transform];
        float scale[3];
        CATransform3DGetScale(curTransform, scale);
        return [NSNumber numberWithFloat:(scale[0] + scale[1] + scale[2]) / 3.0f];
    } else if (strcmp(pPath, "transform.scale.x") == 0) {
        CATransform3D curTransform = [self transform];
        float scale[3];
        CATransform3DGetScale(curTransform, scale);
        return [NSNumber numberWithFloat:scale[0]];
    } else if (strcmp(pPath, "transform.scale.y") == 0) {
        CATransform3D curTransform = [self transform];
        float scale[3];
        CATransform3DGetScale(curTransform, scale);
        return [NSNumber numberWithFloat:scale[1]];
    } else if (strcmp(pPath, "transform.scale.z") == 0) {
        CATransform3D curTransform = [self transform];
        float scale[3];
        CATransform3DGetScale(curTransform, scale);
        return [NSNumber numberWithFloat:scale[2]];
    } else if (strcmp(pPath, "transform.translation") == 0) {
        CATransform3D curTransform = [self transform];
        float translation[3];
        CATransform3DGetPosition(curTransform, translation);
        return [NSValue valueWithCGSize:CGSizeMake(translation[0] - priv->position.x, translation[1] - priv->position.y)];
    } else if (strcmp(pPath, "transform.translation.x") == 0) {
        CATransform3D curTransform = [self transform];
        float translation[3];
        CATransform3DGetPosition(curTransform, translation);
        return [NSNumber numberWithFloat:translation[0]];
    } else if (strcmp(pPath, "transform.translation.y") == 0) {
        CATransform3D curTransform = [self transform];
        float translation[3];
        CATransform3DGetPosition(curTransform, translation);
        return [NSNumber numberWithFloat:translation[1]];
    } else if (strcmp(pPath, "transform.translation.z") == 0) {
        CATransform3D curTransform = [self transform];
        float translation[3];
        CATransform3DGetPosition(curTransform, translation);
        return [NSNumber numberWithFloat:translation[2]];
    } else if (strcmp(pPath, "bounds.origin") == 0) {
        CGRect bounds = [self bounds];
        return [NSValue valueWithCGPoint:bounds.origin];
    } else if (strcmp(pPath, "bounds.size") == 0) {
        CGRect bounds = [self bounds];
        return [NSValue valueWithCGSize:bounds.size];
    } else if (strcmp(pPath, "bounds.size.width") == 0) {
        CGRect bounds = [self bounds];
        return [NSNumber numberWithFloat:bounds.size.width];
    } else if (strcmp(pPath, "bounds.size.height") == 0) {
        CGRect bounds = [self bounds];
        return [NSNumber numberWithFloat:bounds.size.height];
    } else if (strcmp(pPath, "bounds.origin.x") == 0) {
        CGRect bounds = [self bounds];
        return [NSNumber numberWithFloat:bounds.origin.x];
    } else if (strcmp(pPath, "bounds.origin.y") == 0) {
        CGRect bounds = [self bounds];
        return [NSNumber numberWithFloat:bounds.origin.y];
    }

    return [super valueForKeyPath:keyPath];
}

/**
 @Status Interoperable
 @Public No
*/
- (void)setValue:(id)value forUndefinedKey:(NSString*)key {
    if (priv->_undefinedKeys == nil) {
        priv->_undefinedKeys.attach([NSMutableDictionary new]);
    }
    [priv->_undefinedKeys setObject:value forKey:key];
}

/**
 @Status Interoperable
 @Public No
*/
- (void)setValue:(id)value forKeyPath:(NSString*)keyPath {
    if ([keyPath isEqual:@"transform.scale"]) {
        CATransform3D curTransform;
        float scale = [value floatValue];

        curTransform = [self transform];

        curTransform.m11 = scale;
        curTransform.m22 = scale;
        curTransform.m33 = 1.0f;
        curTransform.m44 = 1.0f;

        [self setTransform:curTransform];
    } else {
        [super setValue:value forKeyPath:keyPath];
    }
}

/**
 @Status Stub
*/
- (void)setMask:(CALayer*)mask {
    UNIMPLEMENTED();
}

/**
 @Status Stub
*/
- (CALayer*)mask {
    UNIMPLEMENTED();
    TraceWarning(TAG, L"mask not supported");
    return nil;
}

/**
 @Status Stub
*/
- (void)setShadowPath:(CGPathRef)path {
    UNIMPLEMENTED();
    TraceWarning(TAG, L"setShadowPath not supported");
}

/**
 @Status Stub
*/
- (CGPathRef)shadowPath {
    UNIMPLEMENTED();
    return nil;
}

/**
 @Status Interoperable
*/
- (NSArray*)actions {
    return static_cast<NSArray*>(priv->_actions);
}

/**
 @Status Interoperable
*/
- (void)setActions:(NSArray*)actions {
    priv->_actions.attach([actions copy]);
}

/**
 @Status Interoperable
*/
- (CGPoint)convertPoint:(CGPoint)point toLayer:(CALayer*)toLayer {
    return [CALayer convertPoint:point fromLayer:self toLayer:toLayer];
}

/**
 @Status Interoperable
*/
- (CGRect)convertRect:(CGRect)rect toLayer:(CALayer*)toLayer {
    return [CALayer convertRect:rect fromLayer:self toLayer:toLayer];
}

/**
 @Status Interoperable
*/
- (CGPoint)convertPoint:(CGPoint)point fromLayer:(CALayer*)fromLayer {
    return [CALayer convertPoint:point fromLayer:fromLayer toLayer:self];
}

/**
 @Status Interoperable
*/
- (CGRect)convertRect:(CGRect)rect fromLayer:(CALayer*)fromLayer {
    return [CALayer convertRect:rect fromLayer:fromLayer toLayer:self];
}

/**
 @Status Interoperable
*/
- (void)layoutIfNeeded {
    CALayer* curLayer = self;

    while (curLayer != nil) {
        if (curLayer->priv->superlayer == nil || ((CALayer*)curLayer->priv->superlayer)->priv->needsLayout == FALSE) {
            DoLayerLayouts(curLayer);
            return;
        }

        curLayer = curLayer->priv->superlayer;
    }
}

// Finds the topmost superlayer for the specified layer
static CALayer* _findSuperLayerForLayer(CALayer* layer) {
    CALayer* superLayer = layer;
    while (superLayer->priv->superlayer) {
        superLayer = superLayer->priv->superlayer;
    }

    return superLayer;
}

// Kicks off an update to the layer's layout and display hierarchy if needed
- (void)_displayChanged {
    // Find the topmost superlayer
    CALayer* superLayer = _findSuperLayerForLayer(self);

    // Kick off a display update if necessary
    if (!superLayer->priv->_displayPending) {
        superLayer->priv->_displayPending = true;

        if (DEBUG_VERBOSE) {
            TraceVerbose(TAG,
                         L"Posting _displayChanged work for (%hs - 0x%p, %hs - 0x%p) on superlayer (%hs - 0x%p, %hs - 0x%p).",
                         object_getClassName(self),
                         self,
                         priv->delegate ? object_getClassName(priv->delegate) : "nil",
                         priv->delegate,
                         object_getClassName(superLayer),
                         superLayer,
                         superLayer->priv->delegate ? object_getClassName(superLayer->priv->delegate) : "nil",
                         superLayer->priv->delegate);
        }

        //////////////////////////////////////////////////////////////////////////////////////////////
        // TODO: Switch to ARC
        // We don't want to do display updates on an object that's currently deallocating.
        // In order to ensure that we're not mid-deallocation during the display update,
        // we create a weak reference here, and then *immediately* acquire a strong reference to it.
        // If that succeeds, we're guaranteed to not dealloc until after the block executes.

        // Store a weak reference - this will fail if we're already deallocating
        id weakSuperLayer = nil;
        objc_storeWeak(&weakSuperLayer, superLayer);

        // Grab a strong reference that we can pass into the block - this will fail if we're already deallocating
        auto strongSuperLayer = reinterpret_cast<CALayer*>(objc_loadWeakRetained(&weakSuperLayer));

        // We need to make sure the retain we just performed above is released *after* we construct the block
        auto releaseSuperLayer = wil::ScopeExit([&strongSuperLayer]() { objc_release(strongSuperLayer); });

        // The weak reference is no longer needed, so clean up after ourselves
        objc_destroyWeak(&weakSuperLayer);

        // Grab a raw pointer (so it's not block-retained) - for logging purposes (if needed)
        void* rawSuperLayerForLog = reinterpret_cast<void*>(superLayer);

        dispatch_async(dispatch_get_main_queue(), ^{
            // If we have a valid non-dealloc'd object, run its display update pass
            if (strongSuperLayer) {
                // Only run the update pass for this superLayer if it's a 'root layer' - aka a UIWindow layer,
                // or if we're running as a framework - aka for middleware scenarios - where the layer won't have
                // a 'root' superlayer.
                if (strongSuperLayer->priv->isRootLayer || GetCACompositor()->IsRunningAsFramework()) {
                    strongSuperLayer->priv->_displayPending = false;

                    if (DEBUG_VERBOSE) {
                        TraceVerbose(TAG,
                                     L"Performing _displayChanged work for superlayer (%hs - 0x%p, %hs - 0x%p).",
                                     object_getClassName(strongSuperLayer),
                                     strongSuperLayer,
                                     strongSuperLayer->priv->delegate ? object_getClassName(strongSuperLayer->priv->delegate) : "nil",
                                     strongSuperLayer->priv->delegate);
                    }

                    // Recalculate layouts
                    DoLayerLayouts(strongSuperLayer);

                    // Redisplay anything necessary
                    DoDisplayList(strongSuperLayer);
                }
            } else if (DEBUG_VERBOSE) {
                TraceVerbose(TAG, L"Skipping _displayChanged work for currently-dealloc'd object (0x%p).", rawSuperLayerForLog);
            }

            // Always commit and process all queued CATransactions
            [CATransaction _commitAndProcessRootQueue];
        });
    }
}

/**
 @Status Interoperable
*/
- (void)setNeedsLayout {
    priv->needsLayout = TRUE;
    [self _displayChanged];
}

- (void)_setShouldLayout {
    //  Ensure that we don't repeatedly call layoutSubviews if view sizes start arguing
    if (priv->didLayout) {
        return;
    }
    [self setNeedsLayout];
}

/**
 @Status Interoperable
*/
- (void)layoutSublayers {
    if ([priv->delegate respondsToSelector:@selector(layoutSublayersOfLayer:)]) {
        [priv->delegate layoutSublayersOfLayer:self];
    }
}

- (std::shared_ptr<ILayerProxy>)_layerProxy {
    return priv->_layerProxy;
}

- (int)_pixelWidth {
    return (int)priv->bounds.size.width * priv->contentsScale;
}

- (int)_pixelHeight {
    return (int)priv->bounds.size.height * priv->contentsScale;
}

- (void)_setRootLayer:(BOOL)isRootLayer {
    priv->isRootLayer = isRootLayer;
}

// Queries for, caches, and returns our backing XAML node's sublayer element.
- (WXFrameworkElement*)_getSublayerXamlElement {
    if (!priv->_sublayerXamlElement) {
        Microsoft::WRL::ComPtr<IInspectable> inspectable(priv->_layerProxy->GetSublayerXamlElement());
        priv->_sublayerXamlElement = [WXFrameworkElement createWith:inspectable.Get()];
    }

    return priv->_sublayerXamlElement;
}

/**
 @Status Interoperable
*/
+ (CGPoint)convertPoint:(CGPoint)point fromLayer:(CALayer*)fromLayer toLayer:(CALayer*)toLayer {
    if (!fromLayer && !toLayer) {
        if (DEBUG_VERBOSE) {
            TraceVerbose(TAG, L"convertPoint cannot convert points for two nil layers.");
        }

        return point;
    }

    if (!fromLayer) {
        // get the top most layer for the current layer hierarchy
        fromLayer = _findSuperLayerForLayer(toLayer);
    }

    if (!toLayer) {
        // get the top most layer for the current layer hierarchy
        toLayer = _findSuperLayerForLayer(fromLayer);
    }

    // Get the backing sublayer xaml UIElement for fromLayer
    // We use the sublayer element to support proper point conversion within a scrolled view.
    WXUIElement* fromLayerElement = [fromLayer _getSublayerXamlElement];

    // Get the backing sublayer xaml UIElement for toLayer
    // We use the sublayer element to support proper point conversion within a scrolled view.
    WXUIElement* toLayerElement = [toLayer _getSublayerXamlElement];

    // set up transform from xaml elment in fromLayer to xaml element in toLayer
    WUXMGeneralTransform* transform = [fromLayerElement transformToVisual:toLayerElement];

    // transform the points in fromLayer to point in toLayer
    WFPoint* pointInFromLayer = [WXPointHelper fromCoordinates:point.x y:point.y];
    WFPoint* pointInToLayer = [transform transformPoint:pointInFromLayer];
    CGPoint ret = { pointInToLayer.x, pointInToLayer.y };

    if (DEBUG_VERBOSE) {
        TraceVerbose(TAG, L"convertPoint: {%f, %f} to {%f, %f}", point.x, point.y, ret.x, ret.y);
    }

    return ret;
}

+ (CGRect)convertRect:(CGRect)pos fromLayer:(CALayer*)fromLayer toLayer:(CALayer*)toLayer {
    if (!fromLayer && !toLayer) {
        if (DEBUG_VERBOSE) {
            TraceVerbose(TAG, L"convertRect cannot convert rects for two nil layers.");
        }

        return pos;
    }

    if (!fromLayer) {
        // get the top most layer for the current layer hierarchy
        fromLayer = _findSuperLayerForLayer(toLayer);
    }

    if (!toLayer) {
        // get the top most layer for the current layer hierarchy
        toLayer = _findSuperLayerForLayer(fromLayer);
    }

    // Get the backing sublayer xaml UIElement for fromLayer
    // We use the sublayer element to support proper point conversion within a scrolled view.
    WXUIElement* fromLayerElement = [fromLayer _getSublayerXamlElement];

    // Get the backing sublayer xaml UIElement for toLayer
    // We use the sublayer element to support proper point conversion within a scrolled view.
    WXUIElement* toLayerElement = [toLayer _getSublayerXamlElement];

    // set up transform from xaml elment in fromLayer to xaml element in toLayer
    WUXMGeneralTransform* transform = [fromLayerElement transformToVisual:toLayerElement];

    // transform the rect in fromLayer to rect in toLayer
    WFRect* rectInFromLayer =
        [WXRectHelper fromCoordinatesAndDimensions:pos.origin.x y:pos.origin.y width:pos.size.width height:pos.size.height];
    WFRect* rectInToLayer = [transform transformBounds:rectInFromLayer];

    CGRect ret = { rectInToLayer.x, rectInToLayer.y, rectInToLayer.width, rectInToLayer.height };

    if (DEBUG_VERBOSE) {
        TraceVerbose(TAG,
                     L"convertRect: {origin:{%f, %f} size:{%f, %f}} to {origin:{%f, %f} size:{%f, %f}}",
                     pos.origin.x,
                     pos.origin.y,
                     pos.size.width,
                     pos.size.height,
                     ret.origin.x,
                     ret.origin.y,
                     ret.size.width,
                     ret.size.height);
    }

    return ret;
}

- (NSObject*)presentationValueForKey:(NSString*)key {
    return reinterpret_cast<NSObject*>(priv->_layerProxy->GetPropertyValue([key UTF8String]));
}

////////////////////////////////////////////////////////////////////
// TODO: This is a hack only here for UIWindow
// We should find it a better home (just setting its backing Canvas.Z-Index property directly should be sufficient)
- (void)_setZIndex:(int)zIndex {
    NSNumber* newZIndex = [[NSNumber alloc] initWithInt:zIndex];
    [CATransaction _setPropertyForLayer:self name:@"zIndex" value:newZIndex];
    [newZIndex release];
}

/**
 @Status Stub
 @Notes
*/
- (BOOL)needsDisplay {
    UNIMPLEMENTED();
    return StubReturn();
}

/**
 @Status Stub
 @Notes
*/
+ (BOOL)needsDisplayForKey:(NSString*)key {
    UNIMPLEMENTED();
    return StubReturn();
}

/**
 @Status Stub
 @Notes
*/
- (void)setNeedsDisplayInRect:(CGRect)theRect {
    UNIMPLEMENTED();
}

/**
 @Status Stub
 @Notes
*/
- (CFTimeInterval)convertTime:(CFTimeInterval)timeInterval fromLayer:(CALayer*)layer {
    UNIMPLEMENTED();
    return StubReturn();
}

/**
 @Status Interoperable
*/
- (BOOL)needsLayout {
    return priv->needsLayout;
}

/**
 @Status Stub
 @Notes
*/
- (instancetype)initWithCoder:(NSCoder*)decoder {
    UNIMPLEMENTED();
    return StubReturn();
}

/**
 @Status Stub
 @Notes
*/
- (void)encodeWithCoder:(NSCoder*)encoder {
    UNIMPLEMENTED();
}

/**
 @Status Stub
 @Notes
*/
- (id)modelLayer {
    UNIMPLEMENTED();
    return StubReturn();
}

/**
 @Status Stub
 @Notes
*/
- (BOOL)contentsAreFlipped {
    UNIMPLEMENTED();
    return StubReturn();
}

/**
 @Status Stub
 @Notes
*/
- (CGSize)preferredFrameSize {
    UNIMPLEMENTED();
    return StubReturn();
}

/**
 @Status Stub
 @Notes
*/
- (CFTimeInterval)convertTime:(CFTimeInterval)timeInterval toLayer:(CALayer*)layer {
    UNIMPLEMENTED();
    return StubReturn();
}

/**
 @Status Stub
 @Notes
*/
- (void)scrollPoint:(CGPoint)thePoint {
    UNIMPLEMENTED();
}

/**
 @Status Stub
 @Notes
*/
- (void)scrollRectToVisible:(CGRect)theRect {
    UNIMPLEMENTED();
}

/**
 @Status Stub
 @Notes
*/
- (BOOL)shouldArchiveValueForKey:(NSString*)key {
    UNIMPLEMENTED();
    return StubReturn();
}

/**
 @Status Stub
 @Notes
*/
+ (id)defaultValueForKey:(NSString*)key {
    UNIMPLEMENTED();
    return StubReturn();
}

@end

void SetCACompositor(CACompositorInterface* compositorInterface) {
    _globalCompositor = compositorInterface;
}

CACompositorInterface* GetCACompositor() {
    return _globalCompositor;
}<|MERGE_RESOLUTION|>--- conflicted
+++ resolved
@@ -302,38 +302,12 @@
     }
 }
 
-<<<<<<< HEAD
-class LockingBufferInterface : public DisplayTextureLocking {
-public:
-    void* LockWritableBitmapTexture(DisplayTexture* tex, int* stride) {
-        return GetCACompositor()->LockWritableBitmapTexture(tex, stride);
-    }
-    void UnlockWritableBitmapTexture(DisplayTexture* tex) {
-        GetCACompositor()->UnlockWritableBitmapTexture(tex);
-    }
-
-    void RetainDisplayTexture(DisplayTexture* tex) {
-        GetCACompositor()->RetainDisplayTexture(tex);
-    }
-
-    void ReleaseDisplayTexture(DisplayTexture* tex) {
-        GetCACompositor()->ReleaseDisplayTexture(tex);
-    }
-};
-
-static LockingBufferInterface _globallockingBufferInterface;
-
 CGContextRef CreateLayerContentsBitmapContext32(int width, int height, float scale) {
     if ([NSThread isMainThread]) {
-        DisplayTexture* writetableBitmapTexture = GetCACompositor()->CreateWritableBitmapTexture32(width, height);
-        RETURN_NULL_IF(!writetableBitmapTexture);
-        auto releaseWritetableBitmapTexture = wil::ScopeExit([&]() { GetCACompositor()->ReleaseDisplayTexture(writetableBitmapTexture); });
-
-        std::unique_ptr<IDisplayTextureImpl> displayTexture(new IDisplayTextureImpl(writetableBitmapTexture));
-        releaseWritetableBitmapTexture.Dismiss();
+        std::shared_ptr<IDisplayTexture> texture = GetCACompositor()->CreateDisplayTexture(width, height);
 
         Microsoft::WRL::ComPtr<IWICBitmap> customWICBtmap =
-            Microsoft::WRL::Make<CGIWICBitmap>(displayTexture.get(), GUID_WICPixelFormat32bppPRGBA, height, width);
+            Microsoft::WRL::Make<CGIWICBitmap>(texture.get(), GUID_WICPixelFormat32bppPRGBA, height, width);
         // We want to convert it to GUID_WICPixelFormat32bppPRGBA for D2D Render Target compatibility.
         woc::unique_cf<CGImageRef> image(_CGImageCreateWithWICBitmap(customWICBtmap.Get()));
 
@@ -344,20 +318,12 @@
         RETURN_NULL_IF_FAILED(factory->CreateWicBitmapRenderTarget(customWICBtmap.Get(), D2D1::RenderTargetProperties(), &renderTarget));
         renderTarget->SetDpi(c_windowsDPI * scale, c_windowsDPI * scale);
 
-        displayTexture.release();
+        // If we get here, CGIWICBitmap now owns texture.
+        texture.release();
         return _CGBitmapContextCreateWithRenderTarget(renderTarget.Get(), image.get());
     }
 
     return nullptr;
-=======
-CGContextRef CreateLayerContentsBitmapContext32(int width, int height) {
-    if ([NSThread isMainThread]) {
-        std::shared_ptr<IDisplayTexture> texture = GetCACompositor()->CreateDisplayTexture(width, height);
-        return _CGBitmapContextCreateWithTexture(width, height, texture);
-    }
-
-    return nil;
->>>>>>> 2a0de15f
 }
 
 @implementation CALayer
@@ -554,21 +520,8 @@
         // Create the contents
         CGContextRef drawContext = CreateLayerContentsBitmapContext32(width, height);
 
-<<<<<<< HEAD
-        if (!target) {
-            // TODO(DH): GH#1125 evaluate the interplay between context and displaytexture.
-            // As an optimization, CALayer would use a bitmap context with a solid background colour
-            // instead of a DisplayTexture. Since bitmap contexts are currently broken as part of #1072,
-            // we'll fall back to always using the writable bitmap buffer.
-            drawContext = CreateLayerContentsBitmapContext32(width, height, priv->contentsScale);
-            priv->drewOpaque = FALSE;
-            priv->ownsContents = TRUE;
-        }
-        target = CGBitmapContextGetImage(drawContext);
-=======
         priv->ownsContents = TRUE;
         CGImageRef target = CGBitmapContextGetImage(drawContext);
->>>>>>> 2a0de15f
 
         CGContextRetain(drawContext);
         CGImageRetain(target);
@@ -620,38 +573,7 @@
             priv->savedContext = NULL;
             priv->contents = NULL;
         } else {
-<<<<<<< HEAD
-            if (vectorTarget) {
-                /*
-                CGVectorImage *vecImg = (CGVectorImage *) target;
-
-                priv->contents = vecImg->Rasterize(&priv->contentsInset);
-
-                priv->contentsInset.origin.x /= priv->contentsScale;
-                priv->contentsInset.origin.y /= priv->contentsScale;
-                priv->contentsInset.size.width /= priv->contentsScale;
-                priv->contentsInset.size.height /= priv->contentsScale;
-
-                CGImageRelease(vecImg);
-                */
-            } else {
-                priv->contents = target;
-            }
-        }
-    } else {
-        if (priv->contents) {
-            priv->contentsSize.width = float(CGImageGetWidth(priv->contents));
-            priv->contentsSize.height = float(CGImageGetHeight(priv->contents));
-
-            /*
-            if ( priv->contents->_cachedTexture ) {
-            priv->contents->_cachedTexture->Release();
-            priv->contents->_cachedTexture = NULL;
-            }
-            */
-=======
             priv->contents = target;
->>>>>>> 2a0de15f
         }
     } else if (priv->contents) {
         priv->contentsSize.width = float(priv->contents->Backing()->Width());
